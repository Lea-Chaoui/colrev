#! /usr/bin/env python
import shutil
from pathlib import Path

<<<<<<< HEAD
from colrev_core import grobid_client
=======
import bibtexparser
from bibtexparser.bibdatabase import BibDatabase
from bibtexparser.bparser import BibTexParser
from bibtexparser.customization import convert_to_unicode

>>>>>>> fc202c61
from colrev_core.process import Process
from colrev_core.process import ProcessType


class Distribute(Process):
    def __init__(self, REVIEW_MANAGER):
        super().__init__(
            REVIEW_MANAGER,
            type=ProcessType.explore,
            notify_state_transition_process=False,
        )

    def main(self, path_str: str, target: Path) -> None:
        from colrev_core.environment import TEIParser, GrobidService

        # if no options are given, take the current path/repo
        # optional: target-repo-path
        # path_str: could also be a url
        # option: chdir (to target repo)?
        # file: copy or move?

        def get_last_ID(bib_file: Path) -> str:
            current_ID = "1"
            if bib_file.is_file():
                with open(bib_file, encoding="utf8") as f:
                    line = f.readline()
                    while line:
                        if "@" in line[:3]:
                            current_ID = line[line.find("{") + 1 : line.rfind(",")]
                        line = f.readline()
            return current_ID

        path = Path.cwd() / Path(path_str)
        if path.is_file():
            if path.suffix == ".pdf":
                GROBID_SERVICE = GrobidService()
                GROBID_SERVICE.start()
                TEI_INSTANCE = TEIParser(
                    self.REVIEW_MANAGER,
                    path,
                )
                record = TEI_INSTANCE.get_metadata()

                target_pdf_path = target / "pdfs" / path.name
                target_pdf_path.parent.mkdir(parents=True, exist_ok=True)
                self.REVIEW_MANAGER.logger.info(f"Copy PDF to {target_pdf_path}")
                shutil.copyfile(path, target_pdf_path)

                self.REVIEW_MANAGER.logger.info(
                    f"append {self.REVIEW_MANAGER.pp.pformat(record)} "
                    "to search/local_import.bib"
                )
                target_bib_file = target / "search/local_import.bib"
                self.REVIEW_MANAGER.logger.info(f"target_bib_file: {target_bib_file}")
                if target_bib_file.is_file():
<<<<<<< HEAD
                    with open(target_bib_file) as target_bib:
                        import_records_dict = (
                            self.REVIEW_MANAGER.REVIEW_DATASET.load_records_dict(
                                load_str=target_bib.read()
                            )
                        )
                        import_records = import_records_dict.values()
=======
                    with open(target_bib_file, encoding="utf8") as target_bib:
                        import_db = BibTexParser(
                            customization=convert_to_unicode,
                            ignore_nonstandard_types=False,
                            common_strings=True,
                        ).parse_file(target_bib, partial=True)
>>>>>>> fc202c61
                else:
                    import_records = []
                    new_record = {
                        "filename": str(target_bib_file.name),
                        "search_type": "OTHER",
                        "source_identifier": "Local import",
                        "search_parameters": "",
                        "comment": "",
                    }

                    sources = self.REVIEW_MANAGER.REVIEW_DATASET.load_sources()
                    sources.append(new_record)
                    self.REVIEW_MANAGER.REVIEW_DATASET.save_sources(sources)

                if 0 != len(import_records):
                    ID = int(get_last_ID(target_bib_file))
                    ID += 1
                else:
                    ID = 1

                record["ID"] = f"{ID}".rjust(10, "0")
                record.update(file=str(target_pdf_path))
                import_records.append(record)

                import_records_dict = {r["ID"]: r for r in import_records}
                self.REVIEW_MANAGER.REVIEW_DATASET.save_records_dict_to_file(
                    import_records_dict, save_path=target_bib_file
                )

<<<<<<< HEAD
=======
                bibtex_str = bibtexparser.dumps(import_db, writer)
                with open(target_bib_file, "w", encoding="utf8") as f:
                    f.write(bibtex_str)
>>>>>>> fc202c61
                self.REVIEW_MANAGER.REVIEW_DATASET.add_changes(str(target_bib_file))

        return


if __name__ == "__main__":
    pass<|MERGE_RESOLUTION|>--- conflicted
+++ resolved
@@ -2,15 +2,6 @@
 import shutil
 from pathlib import Path
 
-<<<<<<< HEAD
-from colrev_core import grobid_client
-=======
-import bibtexparser
-from bibtexparser.bibdatabase import BibDatabase
-from bibtexparser.bparser import BibTexParser
-from bibtexparser.customization import convert_to_unicode
-
->>>>>>> fc202c61
 from colrev_core.process import Process
 from colrev_core.process import ProcessType
 
@@ -66,22 +57,13 @@
                 target_bib_file = target / "search/local_import.bib"
                 self.REVIEW_MANAGER.logger.info(f"target_bib_file: {target_bib_file}")
                 if target_bib_file.is_file():
-<<<<<<< HEAD
-                    with open(target_bib_file) as target_bib:
+                    with open(target_bib_file, encoding="utf8") as target_bib:
                         import_records_dict = (
                             self.REVIEW_MANAGER.REVIEW_DATASET.load_records_dict(
                                 load_str=target_bib.read()
                             )
                         )
                         import_records = import_records_dict.values()
-=======
-                    with open(target_bib_file, encoding="utf8") as target_bib:
-                        import_db = BibTexParser(
-                            customization=convert_to_unicode,
-                            ignore_nonstandard_types=False,
-                            common_strings=True,
-                        ).parse_file(target_bib, partial=True)
->>>>>>> fc202c61
                 else:
                     import_records = []
                     new_record = {
@@ -111,12 +93,6 @@
                     import_records_dict, save_path=target_bib_file
                 )
 
-<<<<<<< HEAD
-=======
-                bibtex_str = bibtexparser.dumps(import_db, writer)
-                with open(target_bib_file, "w", encoding="utf8") as f:
-                    f.write(bibtex_str)
->>>>>>> fc202c61
                 self.REVIEW_MANAGER.REVIEW_DATASET.add_changes(str(target_bib_file))
 
         return
