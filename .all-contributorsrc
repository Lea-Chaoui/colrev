--- conflicted
+++ resolved
@@ -56,17 +56,19 @@
       ]
     },
     {
-<<<<<<< HEAD
       "login": "katharinaernst",
       "name": "katharinaernst",
       "avatar_url": "https://avatars.githubusercontent.com/u/131549085?v=4",
       "profile": "https://github.com/katharinaernst",
-=======
+      "contributions": [
+        "code"
+      ]
+    },
+    {
       "login": "einfachjessi",
       "name": "einfachjessi",
       "avatar_url": "https://avatars.githubusercontent.com/u/131001755?v=4",
       "profile": "https://github.com/einfachjessi",
->>>>>>> 0774aed7
       "contributions": [
         "code"
       ]
