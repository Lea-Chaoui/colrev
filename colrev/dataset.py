#!/usr/bin/env python3
"""Functionality for data/records.bib and git repository."""
from __future__ import annotations

import io
import itertools
import os
import re
import string
import time
import typing
from copy import deepcopy
from pathlib import Path
from random import randint
from typing import Optional

import git
import pybtex.errors
from git import InvalidGitRepositoryError
from git.exc import GitCommandError
from pybtex.database import Person
from pybtex.database.input import bibtex
from tqdm import tqdm

import colrev.env.language_service
import colrev.env.utils
import colrev.exceptions as colrev_exceptions
import colrev.operation
import colrev.record
import colrev.settings
from colrev.constants import ExitCodes
from colrev.constants import Fields
from colrev.constants import FieldValues

<<<<<<< HEAD
if TYPE_CHECKING:  # pragma: no cover
    import colrev.review_manager
=======
>>>>>>> adb75506

# pylint: disable=too-many-public-methods
# pylint: disable=too-many-lines


class Dataset:
    """The CoLRev dataset (records and their history in git)"""

    RECORDS_FILE_RELATIVE = Path("data/records.bib")
    # Ensure the path uses forward slashes, which is compatible with Git's path handling
    RECORDS_FILE_RELATIVE_GIT = str(RECORDS_FILE_RELATIVE).replace("\\", "/")
    RECORDS_FIELD_ORDER = [
        Fields.ORIGIN,  # must be in second line
        Fields.STATUS,
        Fields.MD_PROV,
        Fields.D_PROV,
        Fields.PDF_ID,
        Fields.SCREENING_CRITERIA,
        Fields.FILE,  # Note : do not change this order (parsers rely on it)
        Fields.PRESCREEN_EXCLUSION,
        Fields.DOI,
        Fields.GROBID_VERSION,
        Fields.DBLP_KEY,
        Fields.SEMANTIC_SCHOLAR_ID,
        Fields.WEB_OF_SCIENCE_ID,
        Fields.AUTHOR,
        Fields.BOOKTITLE,
        Fields.JOURNAL,
        Fields.TITLE,
        Fields.YEAR,
        Fields.VOLUME,
        Fields.NUMBER,
        Fields.PAGES,
        Fields.EDITOR,
        Fields.PUBLISHER,
        Fields.URL,
        Fields.ABSTRACT,
    ]

    GIT_IGNORE_FILE_RELATIVE = Path(".gitignore")
    DEFAULT_GIT_IGNORE_ITEMS = [
        ".history",
        ".colrev",
        ".corrections",
        ".report.log",
        "__pycache__",
        "*.bib.sav",
        "venv",
        "output",
        "data/pdfs",
        "data/pdf_get_man/missing_pdf_files.csv",
        "data/.tei/",
        "data/prep_man/records_prep_man.bib",
        "data/prep/",
        "data/dedupe/",
        "data/data/sample_references.bib",
    ]
    DEPRECATED_GIT_IGNORE_ITEMS = [
        "missing_pdf_files.csv",
        "manual_cleansing_statistics.csv",
        ".references_learned_settings",
        "pdfs",
        ".tei",
        "data.csv",
        "requests_cache.sqlite",
    ]

    records_file: Path
    _git_repo: git.Repo

    def __init__(self, *, review_manager: colrev.review_manager.ReviewManager) -> None:
        self.review_manager = review_manager
        self.records_file = review_manager.path / self.RECORDS_FILE_RELATIVE
        self.git_ignore_file = review_manager.path / self.GIT_IGNORE_FILE_RELATIVE

        try:
            # In most cases, the repo should exist
            # due to review_manager._get_project_home_dir()
            self._git_repo = git.Repo(self.review_manager.path)
        except InvalidGitRepositoryError as exc:
            msg = "Not a CoLRev/git repository. Run\n    colrev init"
            raise colrev_exceptions.RepoSetupError(msg) from exc

        if not self.review_manager.verbose_mode:
            temp_f = io.StringIO()
            pybtex.io.stderr = temp_f

        self.update_gitignore(
            add=self.DEFAULT_GIT_IGNORE_ITEMS, remove=self.DEPRECATED_GIT_IGNORE_ITEMS
        )

    def update_gitignore(
        self, *, add: typing.Optional[list] = None, remove: typing.Optional[list] = None
    ) -> None:
        """Update the gitignore file by adding or removing particular paths"""
        # The following may print warnings...

        if self.git_ignore_file.is_file():
            gitignore_content = self.git_ignore_file.read_text(encoding="utf-8")
        else:
            gitignore_content = ""
        ignored_items = gitignore_content.splitlines()
        if remove:
            ignored_items = [x for x in ignored_items if x not in remove]
        if add:
            ignored_items = ignored_items + [
                str(a) for a in add if str(a) not in ignored_items
            ]

        with self.git_ignore_file.open("w", encoding="utf-8") as file:
            file.write("\n".join(ignored_items) + "\n")
        self.add_changes(path=self.git_ignore_file)

    def get_origin_state_dict(
        self, *, file_object: Optional[io.StringIO] = None
    ) -> dict:
        """Get the origin_state_dict (to determine state transitions efficiently)

        {'30_example_records.bib/Staehr2010': <RecordState.pdf_not_available: 10>,}
        """

        current_origin_states_dict = {}
        if self.records_file.is_file():
            for record_header_item in self._read_record_header_items(
                file_object=file_object
            ):
                for origin in record_header_item[Fields.ORIGIN]:
                    current_origin_states_dict[origin] = record_header_item[
                        Fields.STATUS
                    ]
        return current_origin_states_dict

    def get_committed_origin_state_dict(self) -> dict:
        """Get the committed origin_state_dict"""

        filecontents = self._get_last_records_filecontents()
        committed_origin_state_dict = self.get_origin_state_dict(
            file_object=io.StringIO(filecontents.decode("utf-8"))
        )
        return committed_origin_state_dict

    def get_nr_in_bib(self, *, file_path: Path) -> int:
        """Returns number of records in the bib file"""
        number_in_bib = 0
        with open(file_path, encoding="utf8") as file:
            line = file.readline()
            while line:
                if "@" in line[:3]:
                    if "@comment" not in line[:10].lower():
                        number_in_bib += 1
                line = file.readline()
        return number_in_bib

    def load_records_from_history(
        self, *, commit_sha: str = ""
    ) -> typing.Iterator[dict]:
        """
        Iterates through Git history, yielding records file contents as dictionaries.

        Starts iteration from a provided commit SHA.
        Skips commits where the records file is unchanged.
        Useful for tracking dataset changes over time.

        Parameters:
            commit_sha (str, optional): Start iteration from this commit SHA.
            Defaults to beginning of Git history if not provided.

        Yields:
            dict: Records file contents at a specific Git history point, as a dictionary.
        """

        reached_target_commit = False  # if no commit_sha provided
        for current_commit in self._git_repo.iter_commits():

            # Skip all commits before the specified commit_sha, if provided
            if commit_sha and not reached_target_commit:
                if commit_sha != current_commit.hexsha:
                    # Move to the next commit
                    continue
                reached_target_commit = True

            # Read and parse the records file from the current commit
            parser = bibtex.Parser()
            filecontents = (
                current_commit.tree / self.RECORDS_FILE_RELATIVE_GIT
            ).data_stream.read()
            # Note : reinitialize parser (otherwise, bib_data does not change)
            bib_data = parser.parse_string(filecontents.decode("utf-8"))
            records_dict = self.parse_records_dict(records_dict=bib_data.entries)

            if records_dict:
                yield records_dict

    def get_changed_records(self, *, target_commit: str) -> typing.List[dict]:
        """Get the records that changed in a selected commit"""

        revlist = (
            (
                commit.hexsha,
                (commit.tree / self.RECORDS_FILE_RELATIVE_GIT).data_stream.read(),
            )
            for commit in self._git_repo.iter_commits(
                paths=str(self.RECORDS_FILE_RELATIVE)
            )
        )
        found = False
        records_dict, prior_records_dict = {}, {}
        for commit, filecontents in list(revlist):
            if found:  # load the records_file_relative in the following commit
                prior_records_dict = self.review_manager.dataset.load_records_dict(
                    load_str=filecontents.decode("utf-8")
                )
                break
            if commit == target_commit:
                records_dict = self.review_manager.dataset.load_records_dict(
                    load_str=filecontents.decode("utf-8")
                )
                found = True

        # determine which records have been changed (prepared or merged)
        # in the target_commit
        for record in records_dict.values():
            prior_record_l = [
                rec
                for rec in prior_records_dict.values()
                if any(x in record[Fields.ORIGIN] for x in rec[Fields.ORIGIN])
            ]
            if prior_record_l:
                prior_record = prior_record_l[0]
                # Note: the following is an exact comparison of all fields
                if record != prior_record:
                    record.update(changed_in_target_commit="True")

        return list(records_dict.values())

    @classmethod
    def _load_field_dict(cls, *, value: str, field: str) -> dict:
        # pylint: disable=too-many-branches

        assert field in [
            Fields.MD_PROV,
            Fields.D_PROV,
        ], f"error loading dict_field: {field}"

        return_dict = {}
        if field == Fields.MD_PROV:
            if value[:7] == FieldValues.CURATED:
                source = value[value.find(":") + 1 : value[:-1].rfind(";")]
                return_dict[FieldValues.CURATED] = {
                    "source": source,
                    "note": "",
                }

            elif value != "":
                # Pybtex automatically replaces \n in fields.
                # For consistency, we also do that for header_only mode:
                if "\n" in value:
                    value = value.replace("\n", " ")
                items = [x.lstrip() + ";" for x in (value + " ").split("; ") if x != ""]

                for item in items:
                    key_source = item[: item[:-1].rfind(";")]
                    assert (
                        ":" in key_source
                    ), f"problem with masterdata_provenance_item {item}"
                    note = item[item[:-1].rfind(";") + 1 : -1]
                    key, source = key_source.split(":", 1)
                    # key = key.rstrip().lstrip()
                    return_dict[key] = {
                        "source": source,
                        "note": note,
                    }

        elif field == Fields.D_PROV:
            if value != "":
                # Note : pybtex replaces \n upon load
                for item in (value + " ").split("; "):
                    if item == "":
                        continue
                    item += ";"  # removed by split
                    key_source = item[: item[:-1].rfind(";")]
                    note = item[item[:-1].rfind(";") + 1 : -1]
                    assert (
                        ":" in key_source
                    ), f"problem with data_provenance_item {item}"
                    key, source = key_source.split(":", 1)
                    return_dict[key] = {
                        "source": source,
                        "note": note,
                    }

        return return_dict

    @classmethod
    def parse_records_dict(cls, *, records_dict: dict) -> dict:
        """Parse a records_dict from pybtex to colrev standard"""

        def format_name(person: Person) -> str:
            def join(name_list: list) -> str:
                return " ".join([name for name in name_list if name])

            first = person.get_part_as_text("first")
            middle = person.get_part_as_text("middle")
            prelast = person.get_part_as_text("prelast")
            last = person.get_part_as_text("last")
            lineage = person.get_part_as_text("lineage")
            name_string = ""
            if last:
                name_string += join([prelast, last])
            if lineage:
                name_string += f", {lineage}"
            if first or middle:
                name_string += ", "
                name_string += join([first, middle])
            return name_string

        # Need to concatenate fields and persons dicts
        # but pybtex is still the most efficient solution.
        records_dict = {
            k: {
                **{Fields.ID: k},
                **{Fields.ENTRYTYPE: v.type},
                **dict(
                    {
                        # Cast status to Enum
                        k: (
                            colrev.record.RecordState[v]
                            if (Fields.STATUS == k)
                            # DOIs are case insensitive -> use upper case.
                            else (
                                v.upper()
                                if (Fields.DOI == k)
                                # Note : the following two lines are a temporary fix
                                # to converg colrev_origins to list items
                                else (
                                    [
                                        el.rstrip().lstrip()
                                        for el in v.split(";")
                                        if "" != el
                                    ]
                                    if k == Fields.ORIGIN
                                    else (
                                        [
                                            el.rstrip()
                                            for el in (v + " ").split("; ")
                                            if "" != el
                                        ]
                                        if k in colrev.record.Record.list_fields_keys
                                        else (
                                            Dataset._load_field_dict(value=v, field=k)
                                            if k
                                            in colrev.record.Record.dict_fields_keys
                                            else v
                                        )
                                    )
                                )
                            )
                        )
                        for k, v in v.fields.items()
                    }
                ),
                **dict(
                    {
                        k: " and ".join(format_name(person) for person in persons)
                        for k, persons in v.persons.items()
                    }
                ),
            }
            for k, v in records_dict.items()
        }

        return records_dict

    def _parse_k_v(self, item_string: str) -> tuple:
        if " = " in item_string:
            key, value = item_string.split(" = ", 1)
        else:
            key = Fields.ID
            value = item_string.split("{")[1]

        key = key.lstrip().rstrip()
        value = value.lstrip().rstrip().lstrip("{").rstrip("},")
        if key == Fields.ORIGIN:
            value_list = value.replace("\n", "").split(";")
            value_list = [x.lstrip(" ").rstrip(" ") for x in value_list if x]
            return key, value_list
        if key == Fields.STATUS:
            return key, colrev.record.RecordState[value]
        if key == Fields.MD_PROV:
            return key, self._load_field_dict(value=value, field=key)
        if key == Fields.FILE:
            return key, Path(value)

        return key, value

    def _read_record_header_items(
        self, *, file_object: Optional[typing.TextIO] = None
    ) -> list:
        # Note : more than 10x faster than the pybtex part of load_records_dict()

        # pylint: disable=consider-using-with
        if file_object is None:
            file_object = open(self.records_file, encoding="utf-8")

        # Fields required
        default = {
            Fields.ID: "NA",
            Fields.ORIGIN: "NA",
            Fields.STATUS: "NA",
            Fields.FILE: "NA",
            Fields.SCREENING_CRITERIA: "NA",
            Fields.MD_PROV: "NA",
        }
        number_required_header_items = len(default)

        record_header_item = default.copy()
        item_count, item_string, record_header_items = (
            0,
            "",
            [],
        )
        while True:
            line = file_object.readline()
            if not line:
                break

            if line[:1] == "%" or line == "\n":
                continue

            if item_count > number_required_header_items or "}" == line:
                record_header_items.append(record_header_item)
                record_header_item = default.copy()
                item_count = 0
                continue

            if "@" in line[:2] and record_header_item[Fields.ID] != "NA":
                record_header_items.append(record_header_item)
                record_header_item = default.copy()
                item_count = 0

            item_string += line
            if "}," in line or "@" in line[:2]:
                key, value = self._parse_k_v(item_string)
                if key == Fields.MD_PROV:
                    if value == "NA":
                        value = {}
                if value == "NA":
                    item_string = ""
                    continue
                item_string = ""
                if key in record_header_item:
                    item_count += 1
                    record_header_item[key] = value

        if record_header_item[Fields.ORIGIN] != "NA":
            record_header_items.append(record_header_item)

        return [
            {k: v for k, v in record_header_item.items() if "NA" != v}
            for record_header_item in record_header_items
        ]

    def load_records_dict(
        self,
        *,
        load_str: Optional[str] = None,
        header_only: bool = False,
    ) -> dict:
        """Load the records

        - requires review_manager.notify(...)

        header_only:

        {"Staehr2010": {'ID': 'Staehr2010',
        'colrev_origin': ['30_example_records.bib/Staehr2010'],
        'colrev_status': <RecordState.md_imported: 2>,
        'screening_criteria': 'criterion1=in;criterion2=out',
        'file': PosixPath('data/pdfs/Smith2000.pdf'),
        'Fields.MD_PROV': {Fields.AUTHOR:{"source":"...", "note":"..."}}},
        }
        """

        if self.review_manager.notified_next_operation is None:
            raise colrev_exceptions.ReviewManagerNotNotifiedError()

        pybtex.errors.set_strict_mode(False)
        if header_only:
            # Note : currently not parsing screening_criteria to settings.ScreeningCriterion
            # to optimize performance
            record_header_list = (
                self._read_record_header_items() if self.records_file.is_file() else []
            )
            record_header_dict = {r[Fields.ID]: r for r in record_header_list}
            return record_header_dict

        parser = bibtex.Parser()
        if load_str:
            # Fix missing comma after fields
            load_str = re.sub(r"(.)}\n", r"\g<1>},\n", load_str)
            bib_data = parser.parse_string(load_str)
            records_dict = self.parse_records_dict(records_dict=bib_data.entries)

        elif self.records_file.is_file():
            bib_data = parser.parse_file(str(self.records_file))
            records_dict = self.parse_records_dict(records_dict=bib_data.entries)
        else:
            records_dict = {}

        return records_dict

    @classmethod
    def parse_bibtex_str(
        cls,
        *,
        recs_dict_in: dict,
    ) -> str:
        """Parse a records_dict to a BiBTex string"""

        # Note: we need a deepcopy because the parsing modifies dicts
        recs_dict = deepcopy(recs_dict_in)

        def format_field(field: str, value: str) -> str:
            padd = " " * max(0, 28 - len(field))
            return f",\n   {field} {padd} = {{{value}}}"

        bibtex_str = ""
        language_service = colrev.env.language_service.LanguageService()
        first = True
        for record_id, record_dict in sorted(recs_dict.items()):
            if not first:
                bibtex_str += "\n"
            first = False

            bibtex_str += f"@{record_dict[Fields.ENTRYTYPE]}{{{record_id}"

            try:
                language_service.unify_to_iso_639_3_language_codes(
                    record=colrev.record.Record(data=record_dict)
                )
            except colrev_exceptions.InvalidLanguageCodeException:
                del record_dict[Fields.LANGUAGE]

            record = colrev.record.Record(data=record_dict)
            record_dict = record.get_data(stringify=True)

            for ordered_field in cls.RECORDS_FIELD_ORDER:
                if ordered_field in record_dict:
                    if record_dict[ordered_field] == "":
                        continue
                    bibtex_str += format_field(
                        ordered_field, record_dict[ordered_field]
                    )

            for key in sorted(record_dict.keys()):
                if key in cls.RECORDS_FIELD_ORDER + [Fields.ID, Fields.ENTRYTYPE]:
                    continue

                bibtex_str += format_field(key, record_dict[key])

            bibtex_str += ",\n}\n"

        return bibtex_str

    def save_records_dict_to_file(
        self, *, records: dict, save_path: Path, add_changes: bool = True
    ) -> None:
        """Save the records dict to specified file"""
        # Note : this classmethod function can be called by CoLRev scripts
        # operating outside a CoLRev repo (e.g., sync)

        bibtex_str = self.parse_bibtex_str(recs_dict_in=records)

        with open(save_path, "w", encoding="utf-8") as out:
            out.write(bibtex_str + "\n")

        if not add_changes:
            return
        if save_path == self.records_file:
            self._add_record_changes()
        else:
            self.add_changes(path=save_path)

    def _save_record_list_by_id(
        self, *, records: dict, append_new: bool = False
    ) -> None:
        # Note : currently no use case for append_new=True??

        parsed = self.parse_bibtex_str(recs_dict_in=records)
        record_list = [
            {
                Fields.ID: item[item.find("{") + 1 : item.find(",")],
                "record": "@" + item + "\n",
            }
            for item in parsed.split("\n@")
        ]
        # Correct the first item
        record_list[0]["record"] = "@" + record_list[0]["record"][2:]

        current_id_str = "NOTSET"
        if self.records_file.is_file():
            with open(self.records_file, "r+b") as file:
                seekpos = file.tell()
                line = file.readline()
                while line:
                    if b"@" in line[:3]:
                        current_id = line[line.find(b"{") + 1 : line.rfind(b",")]
                        current_id_str = current_id.decode("utf-8")
                    if current_id_str in [x[Fields.ID] for x in record_list]:
                        replacement = [
                            x["record"]
                            for x in record_list
                            if x[Fields.ID] == current_id_str
                        ][0]
                        record_list = [
                            x for x in record_list if x[Fields.ID] != current_id_str
                        ]
                        line = file.readline()
                        while (
                            b"@" not in line[:3] and line
                        ):  # replace: drop the current record
                            line = file.readline()
                        remaining = line + file.read()
                        file.seek(seekpos)
                        file.write(replacement.encode("utf-8"))
                        seekpos = file.tell()
                        file.flush()
                        os.fsync(file)
                        file.write(remaining)
                        file.truncate()  # if the replacement is shorter...
                        file.seek(seekpos)

                    seekpos = file.tell()
                    line = file.readline()

        if len(record_list) > 0:
            if append_new:
                with open(self.records_file, "a", encoding="utf8") as m_refs:
                    for item in record_list:
                        m_refs.write(item["record"])
            else:
                self.review_manager.report_logger.error(
                    "records not written to file: "
                    f"{[x[Fields.ID] for x in record_list]}"
                )

        self._add_record_changes()

    def save_records_dict(
        self, *, records: dict, partial: bool = False, add_changes: bool = True
    ) -> None:
        """Save the records dict in RECORDS_FILE"""

        if partial:
            self._save_record_list_by_id(records=records)
            return
        self.save_records_dict_to_file(
            records=records, save_path=self.records_file, add_changes=add_changes
        )

    def read_next_record(
        self, *, conditions: Optional[list] = None
    ) -> typing.Iterator[dict]:
        """Read records (Iterator) based on condition"""

        # Note : matches conditions connected with 'OR'
        record_dict = self.load_records_dict()

        records = []
        for _, record in record_dict.items():
            if conditions is not None:
                for condition in conditions:
                    for key, value in condition.items():
                        if str(value) == str(record[key]):
                            records.append(record)
            else:
                records.append(record)
        yield from records

    def get_format_report(self) -> dict:
        """Get format report"""

        if not self.records_file.is_file():
            return {"status": ExitCodes.SUCCESS, "msg": "Everything ok."}

        if not self.records_changed() and not self.review_manager.force_mode:
            return {"status": ExitCodes.SUCCESS, "msg": "Everything ok."}

        try:
            colrev.operation.FormatOperation(
                review_manager=self.review_manager
            )  # to notify
            quality_model = self.review_manager.get_qm()
            records = self.load_records_dict()
            for record_dict in records.values():
                if Fields.STATUS not in record_dict:
                    print(
                        f"Error: no status field in record ({record_dict[Fields.ID]})"
                    )
                    continue

                record = colrev.record.PrepRecord(data=record_dict)
                if record_dict[Fields.STATUS] in [
                    colrev.record.RecordState.md_needs_manual_preparation,
                ]:
                    record.run_quality_model(qm=quality_model)

                if record_dict[Fields.STATUS] == colrev.record.RecordState.pdf_prepared:
                    record.reset_pdf_provenance_notes()

            self.save_records_dict(records=records)
            changed = self.RECORDS_FILE_RELATIVE in [
                r.a_path for r in self._git_repo.index.diff(None)
            ]
            self.review_manager.update_status_yaml()
            self.review_manager.load_settings()
            self.review_manager.save_settings()
        except (
            colrev_exceptions.UnstagedGitChangesError,
            colrev_exceptions.StatusFieldValueError,
        ) as exc:
            return {"status": ExitCodes.FAIL, "msg": f"{type(exc).__name__}: {exc}"}

        if changed:
            return {"status": ExitCodes.FAIL, "msg": "records file formatted"}

        return {"status": ExitCodes.SUCCESS, "msg": "Everything ok."}

    # ID creation, update and lookup ---------------------------------------

    def _generate_temp_id(
        self, *, local_index: colrev.env.local_index.LocalIndex, record_dict: dict
    ) -> str:
        # pylint: disable=too-many-branches

        try:
            retrieved_record = local_index.retrieve(record_dict=record_dict)
            temp_id = retrieved_record[Fields.ID]

            # Do not use IDs from local_index for curated_metadata repositories
            if self.review_manager.settings.is_curated_masterdata_repo():
                raise colrev_exceptions.RecordNotInIndexException()

        except (
            colrev_exceptions.RecordNotInIndexException,
            colrev_exceptions.NotEnoughDataToIdentifyException,
        ):
            if record_dict.get(Fields.AUTHOR, record_dict.get(Fields.EDITOR, "")) != "":
                authors_string = record_dict.get(
                    Fields.AUTHOR, record_dict.get(Fields.EDITOR, "Anonymous")
                )
                authors = colrev.record.PrepRecord.format_author_field(
                    input_string=authors_string
                ).split(" and ")
            else:
                authors = ["Anonymous"]

            # Use family names
            for author in authors:
                if "," in author:
                    author = author.split(",", maxsplit=1)[0]
                else:
                    author = author.split(" ", maxsplit=1)[0]

            id_pattern = self.review_manager.settings.project.id_pattern
            if colrev.settings.IDPattern.first_author_year == id_pattern:
                first_author = authors[0].split(",")[0].replace(" ", "")
                temp_id = f'{first_author}{str(record_dict.get(Fields.YEAR, "NoYear"))}'
            elif colrev.settings.IDPattern.three_authors_year == id_pattern:
                temp_id = ""
                indices = len(authors)
                if len(authors) > 3:
                    indices = 3
                for ind in range(0, indices):
                    temp_id = temp_id + f'{authors[ind].split(",")[0].replace(" ", "")}'
                if len(authors) > 3:
                    temp_id = temp_id + "EtAl"
                temp_id = temp_id + str(record_dict.get(Fields.YEAR, "NoYear"))

            if temp_id.isupper():
                temp_id = temp_id.capitalize()
            # Replace special characters
            # (because IDs may be used as file names)
            temp_id = colrev.env.utils.remove_accents(input_str=temp_id)
            temp_id = re.sub(r"\(.*\)", "", temp_id)
            temp_id = re.sub("[^0-9a-zA-Z]+", "", temp_id)

        return temp_id

    def generate_next_unique_id(
        self,
        *,
        temp_id: str,
        existing_ids: list,
    ) -> str:
        """Get the next unique ID"""

        order = 0
        letters = list(string.ascii_lowercase)
        next_unique_id = temp_id
        appends: list = []
        while next_unique_id.lower() in [i.lower() for i in existing_ids]:
            if len(appends) == 0:
                order += 1
                appends = list(itertools.product(letters, repeat=order))
            next_unique_id = temp_id + "".join(list(appends.pop(0)))
        temp_id = next_unique_id
        return temp_id

    def propagated_id(self, *, record_id: str) -> bool:
        """Check whether an ID is propagated (i.e., its record's status is beyond md_processed)"""

        for record in self.load_records_dict(header_only=True).values():
            if record[Fields.ID] == record_id:
                if record[Fields.STATUS] in colrev.record.RecordState.get_post_x_states(
                    state=colrev.record.RecordState.md_processed
                ):
                    return True

        return False

    def _generate_id(
        self,
        *,
        local_index: colrev.env.local_index.LocalIndex,
        record_dict: dict,
        existing_ids: Optional[list] = None,
    ) -> str:
        """Generate a blacklist to avoid setting duplicate IDs"""

        # Only change IDs that are before md_processed
        if record_dict[Fields.STATUS] in colrev.record.RecordState.get_post_x_states(
            state=colrev.record.RecordState.md_processed
        ):
            raise colrev_exceptions.PropagatedIDChange([record_dict[Fields.ID]])
        # Alternatively, we could change IDs except for those
        # that have been propagated to the
        # screen or data will not be replaced
        # (this would break the chain of evidence)

        temp_id = self._generate_temp_id(
            local_index=local_index, record_dict=record_dict
        )

        if existing_ids:
            temp_id = self.generate_next_unique_id(
                temp_id=temp_id,
                existing_ids=existing_ids,
            )

        return temp_id

    def set_ids(
        self, *, records: Optional[dict] = None, selected_ids: Optional[list] = None
    ) -> dict:
        """Set the IDs of records according to predefined formats or
        according to the LocalIndex"""
        # pylint: disable=redefined-outer-name

        local_index = self.review_manager.get_local_index()

        if records is None:
            records = {}

        if len(records) == 0:
            records = self.load_records_dict()

        id_list = list(records.keys())

        for record_id in tqdm(list(records.keys())):
            try:
                record_dict = records[record_id]
                if selected_ids is not None:
                    if record_id not in selected_ids:
                        continue
                if (
                    record_dict[Fields.STATUS]
                    not in [
                        colrev.record.RecordState.md_imported,
                        colrev.record.RecordState.md_prepared,
                    ]
                    and not self.review_manager.force_mode
                ):
                    continue
                old_id = record_id

                temp_stat = record_dict[Fields.STATUS]
                if selected_ids:
                    record = colrev.record.Record(data=record_dict)
                    record.set_status(
                        target_state=colrev.record.RecordState.md_prepared
                    )
                new_id = self._generate_id(
                    local_index=local_index,
                    record_dict=record_dict,
                    existing_ids=[x for x in id_list if x != record_id],
                )
                if selected_ids:
                    record = colrev.record.Record(data=record_dict)
                    record.set_status(target_state=temp_stat)

                id_list.append(new_id)
                if old_id != new_id:
                    # We need to insert the a new element into records
                    # to make sure that the IDs are actually saved
                    record_dict.update(ID=new_id)
                    records[new_id] = record_dict
                    del records[old_id]
                    self.review_manager.report_logger.info(
                        f"set_ids({old_id}) to {new_id}"
                    )
                    if old_id in id_list:
                        id_list.remove(old_id)
            except colrev_exceptions.PropagatedIDChange as exc:
                print(exc)

        self.save_records_dict(records=records)
        self._add_record_changes()

        return records

    # GIT operations -----------------------------------------------

    def get_repo(self) -> git.Repo:
        """Get the git repository object (requires review_manager.notify(...))"""

        if self.review_manager.notified_next_operation is None:
            raise colrev_exceptions.ReviewManagerNotNotifiedError()
        return self._git_repo

    def has_record_changes(self, *, change_type: str = "all") -> bool:
        """Check whether the records have changes"""
        return self.has_changes(
            relative_path=Path(self.RECORDS_FILE_RELATIVE_GIT), change_type=change_type
        )

    def has_changes(self, *, relative_path: Path, change_type: str = "all") -> bool:
        """Check whether the relative path (or the git repository) has changes"""

        assert change_type in [
            "all",
            "staged",
            "unstaged",
        ], "Invalid change_type specified"

        # Check if the repository has at least one commit
        try:
            bool(self._git_repo.head.commit)
        except ValueError:
            return True  # Repository has no commit

        diff_index = [item.a_path for item in self._git_repo.index.diff(None)]
        diff_head = [item.a_path for item in self._git_repo.head.commit.diff()]
        unstaged_changes = diff_index + self._git_repo.untracked_files

        # Ensure the path uses forward slashes, which is compatible with Git's path handling
        path_str = str(relative_path).replace("\\", "/")

        if change_type == "all":
            path_changed = path_str in diff_index + diff_head
        elif change_type == "staged":
            path_changed = path_str in diff_head
        elif change_type == "unstaged":
            path_changed = path_str in unstaged_changes
        return path_changed

    def _sleep_util_git_unlocked(self) -> None:
        i = 0
        while (
            self.review_manager.path / Path(".git/index.lock")
        ).is_file():  # pragma: no cover
            i += 1
            time.sleep(randint(1, 50) * 0.1)  # nosec
            if i > 5:
                print("Waiting for previous git operation to complete")
            elif i > 30:
                raise colrev_exceptions.GitNotAvailableError()

    def add_changes(
        self, *, path: Path, remove: bool = False, ignore_missing: bool = False
    ) -> None:
        """Add changed file to git"""

        if path.is_absolute():
            path = path.relative_to(self.review_manager.path)

        self._sleep_util_git_unlocked()

        try:
            if remove:
                self._git_repo.index.remove([str(path)])
            else:
                self._git_repo.index.add([str(path)])
        except FileNotFoundError as exc:
            if not ignore_missing:
                raise exc

    def get_untracked_files(self) -> list:
        """Get the files that are untracked by git"""

        return [Path(x) for x in self._git_repo.untracked_files]

    def _get_last_records_filecontents(self) -> bytes:
        # Ensure the path uses forward slashes, which is compatible with Git's path handling

        revlist = (
            (
                commit.hexsha,
                (commit.tree / self.RECORDS_FILE_RELATIVE_GIT).data_stream.read(),
            )
            for commit in self._git_repo.iter_commits(
                paths=str(self.RECORDS_FILE_RELATIVE_GIT)
            )
        )
        filecontents = list(revlist)[0][1]
        return filecontents

    def records_changed(self) -> bool:
        """Check whether the records were changed"""
        main_recs_changed = str(self.RECORDS_FILE_RELATIVE_GIT) in [
            item.a_path for item in self._git_repo.index.diff(None)
        ] + [x.a_path for x in self._git_repo.head.commit.diff()]
        return main_recs_changed

    # pylint: disable=too-many-arguments
    def create_commit(
        self,
        *,
        msg: str,
        manual_author: bool = False,
        script_call: str = "",
        saved_args: Optional[dict] = None,
        skip_status_yaml: bool = False,
        skip_hooks: bool = True,
    ) -> bool:
        """Create a commit (including a commit report)"""
        # pylint: disable=import-outside-toplevel

        import colrev.ops.commit

        if self.review_manager.exact_call and script_call == "":
            script_call = self.review_manager.exact_call

        commit = colrev.ops.commit.Commit(
            review_manager=self.review_manager,
            msg=msg,
            manual_author=manual_author,
            script_name=script_call,
            saved_args=saved_args,
            skip_hooks=skip_hooks,
        )
        ret = commit.create(skip_status_yaml=skip_status_yaml)
        return ret

    def file_in_history(self, *, filepath: Path) -> bool:
        """Check whether a file is in the git history"""
        return str(filepath) in [
            o.path for o in self._git_repo.head.commit.tree.traverse()
        ]

    def get_commit_message(self, *, commit_nr: int) -> str:
        """Get the commit message for commit #"""
        master = self._git_repo.head.reference
        assert commit_nr == 0  # extension : implement other cases
        if commit_nr == 0:
            cmsg = master.commit.message
        return cmsg

    def _add_record_changes(self) -> None:
        """Add changes in records to git"""
        self._sleep_util_git_unlocked()
        self._git_repo.index.add([str(self.RECORDS_FILE_RELATIVE)])

    def add_setting_changes(self) -> None:
        """Add changes in settings to git"""
        self._sleep_util_git_unlocked()

        self._git_repo.index.add([str(self.review_manager.SETTINGS_RELATIVE)])

    def has_untracked_search_records(self) -> bool:
        """Check whether there are untracked search records"""
        return any(
            str(self.review_manager.SEARCHDIR_RELATIVE) in str(untracked_file)
            for untracked_file in self.get_untracked_files()
        )

    def stash_unstaged_changes(self) -> bool:
        """Stash unstaged changes"""
        ret = self._git_repo.git.stash("push", "--keep-index")
        return "No local changes to save" != ret

    def reset_log_if_no_changes(self) -> None:
        """Reset the report log file if there are not changes"""
        if not self._git_repo.is_dirty():
            self.review_manager.reset_report_logger()

    def get_last_commit_sha(self) -> str:  # pragma: no cover
        """Get the last commit sha"""
        return str(self._git_repo.head.commit.hexsha)

    def get_tree_hash(self) -> str:  # pragma: no cover
        """Get the current tree hash"""
        tree_hash = self._git_repo.git.execute(["git", "write-tree"])
        return str(tree_hash)

    def _get_remote_commit_differences(self) -> list:  # pragma: no cover
        origin = self._git_repo.remotes.origin
        if origin.exists():
            try:
                origin.fetch()
            except GitCommandError:
                return [-1, -1]

        nr_commits_behind, nr_commits_ahead = -1, -1
        if self._git_repo.active_branch.tracking_branch() is not None:
            branch_name = str(self._git_repo.active_branch)
            tracking_branch_name = str(self._git_repo.active_branch.tracking_branch())
            # self.review_manager.logger.debug(f"{branch_name} - {tracking_branch_name}")

            behind_operation = branch_name + ".." + tracking_branch_name
            commits_behind = self._git_repo.iter_commits(behind_operation)
            nr_commits_behind = sum(1 for c in commits_behind)

            ahead_operation = tracking_branch_name + ".." + branch_name
            commits_ahead = self._git_repo.iter_commits(ahead_operation)
            nr_commits_ahead = sum(1 for c in commits_ahead)

        return [nr_commits_behind, nr_commits_ahead]

    def behind_remote(self) -> bool:  # pragma: no cover
        """Check whether the repository is behind the remote"""
        nr_commits_behind = 0
        connected_remote = 0 != len(self._git_repo.remotes)
        if connected_remote:
            origin = self._git_repo.remotes.origin
            if origin.exists():
                (
                    nr_commits_behind,
                    _,
                ) = self._get_remote_commit_differences()
        if nr_commits_behind > 0:
            return True
        return False

    def remote_ahead(self) -> bool:  # pragma: no cover
        """Check whether the remote is ahead"""
        connected_remote = 0 != len(self._git_repo.remotes)
        if connected_remote:
            origin = self._git_repo.remotes.origin
            if origin.exists():
                (
                    _,
                    nr_commits_ahead,
                ) = self._get_remote_commit_differences()
        if nr_commits_ahead > 0:
            return True
        return False

    def pull_if_repo_clean(self) -> None:  # pragma: no cover
        """Pull project if repository is clean"""
        if not self._git_repo.is_dirty():
            origin = self._git_repo.remotes.origin
            origin.pull()

    def get_remote_url(self) -> str:  # pragma: no cover
        """Get the remote url"""
        remote_url = "NA"
        for remote in self._git_repo.remotes:
            if remote.name == "origin":
                remote_url = remote.url
        return remote_url<|MERGE_RESOLUTION|>--- conflicted
+++ resolved
@@ -32,11 +32,6 @@
 from colrev.constants import Fields
 from colrev.constants import FieldValues
 
-<<<<<<< HEAD
-if TYPE_CHECKING:  # pragma: no cover
-    import colrev.review_manager
-=======
->>>>>>> adb75506
 
 # pylint: disable=too-many-public-methods
 # pylint: disable=too-many-lines
