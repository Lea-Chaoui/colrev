#! /usr/bin/env python
"""CoLRev search operation: Search for relevant records."""
from __future__ import annotations

import typing
from pathlib import Path

import inquirer

import colrev.exceptions as colrev_exceptions
import colrev.process.operation
import colrev.settings
from colrev.constants import Colors
from colrev.constants import EndpointType
from colrev.constants import Fields
from colrev.constants import OperationsType
from colrev.constants import SearchType
from colrev.writer.write_utils import write_file


class Search(colrev.process.operation.Operation):
    """Search for new records"""

    type = OperationsType.search

    def __init__(
        self,
        *,
        review_manager: colrev.review_manager.ReviewManager,
        notify_state_transition_operation: bool = True,
    ) -> None:
        super().__init__(
            review_manager=review_manager,
            operations_type=self.type,
            notify_state_transition_operation=notify_state_transition_operation,
        )
        self.review_manager = review_manager
        self.sources = review_manager.settings.sources
        self.package_manager = self.review_manager.get_package_manager()

    def get_unique_filename(self, file_path_string: str, suffix: str = ".bib") -> Path:
        """Get a unique filename for a (new) SearchSource"""

        self.review_manager.load_settings()
        self.sources = self.review_manager.settings.sources

        file_path_string = (
            file_path_string.replace("+", "_").replace(" ", "_").replace(";", "_")
        )

        if file_path_string.endswith(suffix):
            file_path_string = file_path_string.rstrip(suffix)
        filename = Path(f"data/search/{file_path_string}{suffix}")
        existing_filenames = [x.filename for x in self.sources]
        if all(x != filename for x in existing_filenames):
            return filename

        i = 1
        while not all(x != filename for x in existing_filenames):
            filename = Path(f"data/search/{file_path_string}_{i}{suffix}")
            i += 1

        return filename

    def get_query_filename(
        self, *, filename: Path, instantiate: bool = False, interactive: bool = False
    ) -> Path:
        """Get the corresponding filename for the search query"""
        query_filename = Path("data/search/") / Path(str(filename.stem) + "_query.txt")
        if instantiate:
            with open(query_filename, "w", encoding="utf-8") as file:
                file.write("")
            if interactive:
                input(
                    f"Created {Colors.ORANGE}{query_filename}{Colors.END}. "
                    "Please store your query in the file and press Enter to continue."
                )
            self.review_manager.dataset.add_changes(query_filename)
        return query_filename

    def create_db_source(  # type: ignore
        self, *, search_source_cls, params: dict
    ) -> colrev.settings.SearchSource:
        """Interactively add a DB SearchSource"""

        if not all(x in ["search_file"] for x in list(params)):
            raise NotImplementedError  # or parameter error

        if "search_file" in params:
            filename = Path(params["search_file"])
        else:
            filename = self.get_unique_filename(
                file_path_string=search_source_cls.endpoint.replace("colrev_", "")
            )
        self.review_manager.logger.debug(f"Add new DB source: {filename}")

        query_file = self.get_query_filename(filename=filename, instantiate=True)
        self.review_manager.logger.info(f"Created query-file: {query_file}")
        input(
            f"{Colors.ORANGE}Store query in query-file and press Enter to continue{Colors.END}"
        )

        if not filename.is_file():
            self.review_manager.logger.info(
                f"- Go to {Colors.ORANGE}{search_source_cls.db_url}{Colors.END}"
            )
            query_file = self.get_query_filename(
                filename=filename, instantiate=True, interactive=False
            )
            self.review_manager.logger.info(
                f"- Search for your query and store it in {Colors.ORANGE}{query_file}{Colors.END}"
            )
            self.review_manager.logger.info(
                f"- Save search results in {Colors.ORANGE}{filename}{Colors.END}"
            )
            input("Press Enter to complete")

        self.review_manager.dataset.add_changes(filename, ignore_missing=True)
        self.review_manager.dataset.add_changes(query_file)

        add_source = colrev.settings.SearchSource(
            endpoint=search_source_cls.endpoint,
            filename=filename,
            search_type=SearchType.DB,
            search_parameters={"query_file": str(query_file)},
            comment="",
        )
        print()
        return add_source

    def create_api_source(self, *, endpoint: str) -> colrev.settings.SearchSource:
        """Interactively add an API SearchSource"""

        print(f"Add {endpoint} as an API SearchSource")
        print()

        keywords = input("Enter the keywords:")

        filename = self.get_unique_filename(
            file_path_string=f"{endpoint.replace('colrev.', '')}"
        )
        add_source = colrev.settings.SearchSource(
            endpoint=endpoint,
            filename=filename,
            search_type=SearchType.API,
            search_parameters={"query": keywords},
            comment="",
        )
        return add_source

    def select_search_type(self, *, search_types: list, params: dict) -> SearchType:
        """Select the SearchType (interactively if neccessary)"""

        if Fields.URL in params:
            return SearchType.API
        if "search_file" in params:
            return SearchType.DB

        choices = [x for x in search_types if x != SearchType.MD]
        if len(choices) == 1:
            return choices[0]
        choices.sort()
        questions = [
            inquirer.List(
                "search_type",
                message="Select SearchType:",
                choices=choices,
            ),
        ]
        answers = inquirer.prompt(questions)
        return SearchType[answers["search_type"]]

    def run_db_search(  # type: ignore
        self,
        *,
        search_source_cls,
        source: colrev.settings.SearchSource,
    ) -> None:
        """Interactively run a DB search"""

        if self.review_manager.in_ci_environment():
            raise colrev_exceptions.SearchNotAutomated("DB search not automated.")

        print("DB search (update)")
        print(
            f"- Go to {Colors.ORANGE}{search_source_cls.db_url}{Colors.END} "
            "and run the following query:"
        )
        print()
        try:
            print(f"{Colors.ORANGE}{source.get_query()}{Colors.END}")
            print()
        except KeyError:
            pass
        print(
            f"- Replace search results in {Colors.ORANGE}"
            + str(source.filename)
            + Colors.END
        )
        input("Press enter to continue")
        if source.filename.is_file():
            self.review_manager.dataset.add_changes(source.filename)
        else:
            print("Search results not found.")

    def _get_search_sources(
        self, *, selection_str: typing.Optional[str] = None
    ) -> list[colrev.settings.SearchSource]:
        sources_selected = self.sources
        if selection_str and selection_str != "all":
            selected_filenames = {Path(f).name for f in selection_str.split(",")}
            sources_selected = [
                s for s in self.sources if s.filename.name in selected_filenames
            ]

        assert len(sources_selected) != 0
        return sources_selected

    def _remove_forthcoming(self, source: colrev.settings.SearchSource) -> None:
        """Remove forthcoming papers from a SearchSource"""

        if self.review_manager.settings.search.retrieve_forthcoming:
            return

        if source.filename.suffix != ".bib":
            print(f"{source.filename.suffix} not yet supported")
            return

        records = colrev.loader.load_utils.load(
            filename=source.filename,
            logger=self.review_manager.logger,
        )

        record_list = list(records.values())
        before = len(record_list)
        record_list = [
            r for r in record_list if "forthcoming" != r.get(Fields.YEAR, "")
        ]
        removed = before - len(record_list)
        self.review_manager.logger.info(
            f"{Colors.GREEN}Removed {removed} forthcoming{Colors.END}"
        )
        records = {r[Fields.ID]: r for r in record_list}

        write_file(records_dict=records, filename=source.filename)

    # pylint: disable=no-self-argument
    def _check_source_selection_exists(var_name: str) -> typing.Callable:  # type: ignore
        """Check if the source selection exists"""

        # pylint: disable=no-self-argument
        def check_accepts(func_in: typing.Callable) -> typing.Callable:
            def new_f(self, *args, **kwds) -> typing.Callable:  # type: ignore
                if kwds.get(var_name, None) is None:
                    return func_in(self, *args, **kwds)
                for search_source in kwds[var_name].split(","):
                    if Path(search_source) not in [
                        s.filename for s in self.review_manager.settings.sources
                    ]:
                        raise colrev_exceptions.ParameterError(
                            parameter="select",
                            value=kwds[var_name],
                            options=[
                                str(s.filename)
                                for s in self.review_manager.settings.sources
                            ],
                        )
                return func_in(self, *args, **kwds)

            new_f.__name__ = func_in.__name__
            return new_f

        return check_accepts

    def get_new_search_files(self) -> list[Path]:
        """Retrieve new search files (not yet registered in settings)"""

        search_dir = self.review_manager.paths.search
        files = [
            f.relative_to(self.review_manager.path) for f in search_dir.glob("**/*")
        ]

        # Only files that are not yet registered
        # (also exclude bib files corresponding to a registered file)
        files = [
            f
            for f in files
            if f not in [s.filename for s in self.review_manager.settings.sources]
            and not str(f).endswith("_query.txt")
            and not str(f).endswith(".tmp")
            and ".~lock" not in str(f)
        ]

        return sorted(list(set(files)))

    def _get_heuristics_results_list(
        self,
        *,
        filepath: Path,
        search_sources: dict,
        data: str,
    ) -> list:
        results_list = []
        for endpoint in search_sources:
            try:
                search_source_class = self.package_manager.get_package_endpoint_class(
                    package_type=EndpointType.search_source,
                    package_identifier=endpoint,
                )
                res = search_source_class.heuristic(filepath, data)  # type: ignore
                self.review_manager.logger.debug(f"- {endpoint}: {res['confidence']}")
                if res["confidence"] == 0.0:
                    continue
                result_item = {}

                res["endpoint"] = endpoint

                search_type = SearchType.DB
                # Note : as the identifier, we use the filename
                # (if search results are added by file/not via the API)

                source_candidate = colrev.settings.SearchSource(
                    endpoint=endpoint,
                    filename=filepath,
                    search_type=search_type,
                    search_parameters={},
                    comment="",
                )

                result_item["source_candidate"] = source_candidate
                result_item["confidence"] = res["confidence"]

                results_list.append(result_item)
            except (
                colrev_exceptions.UnsupportedImportFormatError,
                ModuleNotFoundError,
            ):
                continue
        return results_list

    def _apply_source_heuristics(
        self, *, filepath: Path, search_sources: dict
    ) -> list[typing.Dict]:
        """Apply heuristics to identify source"""

        data = ""
        try:
            data = filepath.read_text()
        except UnicodeDecodeError:
            pass

        results_list = self._get_heuristics_results_list(
            filepath=filepath,
            search_sources=search_sources,
            data=data,
        )

        # Reduce the results_list when there are results with very high confidence
        if [r for r in results_list if r["confidence"] > 0.95]:
            results_list = [r for r in results_list if r["confidence"] > 0.8]

        return results_list

    def add_most_likely_sources(self, *, create_query_files: bool = True) -> None:
        """Get the most likely SearchSources

        returns a dictionary:
        {"filepath": [SearchSource1,..]}
        """

        new_search_files = self.get_new_search_files()
        for filename in new_search_files:
            heuristic_list = self.get_new_source_heuristic(filename)

            for results_list in heuristic_list:
                # Use the last / unknown_source
                max_conf = 0.0
                best_candidate_pos = 0
                for i, heuristic_candidate in enumerate(results_list):
                    if heuristic_candidate["confidence"] > max_conf:
                        best_candidate_pos = i + 1
                        max_conf = heuristic_candidate["confidence"]
                if not any(c["confidence"] > 0.1 for c in results_list):
                    source = [
                        x
                        for x in results_list
<<<<<<< HEAD
                        if x["source_candidate"].endpoint == "colrev_unknown_source"
=======
                        if "unknown_source" in x["source_candidate"].endpoint
>>>>>>> 1ef0cca1
                    ][0]
                else:
                    selection = str(best_candidate_pos)
                    source = results_list[int(selection) - 1]

                if create_query_files:
                    query_path = self.get_query_filename(
                        filename=source["source_candidate"].filename
                    )
                    source["source_candidate"].search_parameters["query_file"] = str(
                        query_path
                    )
                    query_path.write_text("", encoding="utf-8")
                    self.review_manager.dataset.add_changes(query_path)

                self.review_manager.settings.sources.append(source["source_candidate"])
        self.review_manager.save_settings()
        self.review_manager.dataset.create_commit(msg="Add new search sources")

    def get_new_source_heuristic(self, filename: Path) -> list:
        """Get the heuristic result list of SearchSources candidates

        returns a dictionary:
        {"filepath": ({"search_source": SourceCandidate1", "confidence": 0.98},..]}
        """

        self.review_manager.logger.debug("Load available search_source endpoints...")

        search_sources = self.package_manager.discover_installed_packages(
            package_type=EndpointType.search_source
        )

        heuristic_results = []
        self.review_manager.logger.debug(f"Discover new DB source file: {filename}")

        heuristic_results.append(
            self._apply_source_heuristics(
                filepath=filename,
                search_sources=search_sources,
            )
        )

        return heuristic_results

    def add_source_and_search(
        self, search_source: colrev.settings.SearchSource
    ) -> None:
        """Add a SearchSource and run the search"""

        self.review_manager.settings.sources.append(search_source)
        self.review_manager.save_settings()
        self.review_manager.dataset.create_commit(
            msg=f"Search: add {search_source.endpoint}:{search_source.search_type} → "
            f"data/search/{search_source.filename.name}"
        )
        if not search_source.filename.is_file():
            print()
            self.main(selection_str=str(search_source.filename), rerun=True)

    @_check_source_selection_exists(  # pylint: disable=too-many-function-args
        "selection_str"
    )
    @colrev.process.operation.Operation.decorate()
    def main(
        self,
        *,
        selection_str: typing.Optional[str] = None,
        rerun: bool,
        skip_commit: bool = False,
    ) -> None:
        """Search for records (main entrypoint)"""

        rerun_flag = "" if not rerun else f" ({Colors.GREEN}rerun{Colors.END})"
        self.review_manager.logger.info(f"Search{rerun_flag}")
        self.review_manager.logger.info(
            "Retrieve new records from an API or files (search sources)."
        )
        self.review_manager.logger.info(
            "See https://colrev-environment.github.io/colrev/manual/metadata_retrieval/search.html"
        )

        # Reload the settings because the search sources may have been updated
        self.review_manager.settings = self.review_manager.load_settings()
        for source in self._get_search_sources(selection_str=selection_str):
            try:
                if not self.review_manager.high_level_operation:
                    print()
                self.review_manager.logger.info(
                    f"search: {source.endpoint}:{source.search_type} → "
                    f"data/search/{source.filename.name}"
                )

                search_source_class = self.package_manager.get_package_endpoint_class(
                    package_type=EndpointType.search_source,
                    package_identifier=source.endpoint,
                )
                endpoint = search_source_class(
                    source_operation=self, settings=source.model_dump()
                )

                endpoint.search(rerun=rerun)  # type: ignore

                if not source.filename.is_file():
                    continue

                self._remove_forthcoming(source)
                self.review_manager.dataset.add_changes(source.filename)
                if not skip_commit:
                    self.review_manager.dataset.create_commit(
                        msg=f"Search: run {source.endpoint}:{source.search_type} → "
                        f"data/search/{source.filename.name}"
                    )
            except colrev_exceptions.ServiceNotAvailableException:
                self.review_manager.logger.warning("ServiceNotAvailableException")
            except colrev_exceptions.SearchNotAutomated as exc:
                self.review_manager.logger.warning(exc)
            except colrev_exceptions.MissingDependencyError as exc:
                self.review_manager.logger.warning(exc)
            except ModuleNotFoundError as exc:
                self.review_manager.logger.warning(exc)

        if self.review_manager.in_ci_environment():
            print("\n\n")<|MERGE_RESOLUTION|>--- conflicted
+++ resolved
@@ -384,11 +384,7 @@
                     source = [
                         x
                         for x in results_list
-<<<<<<< HEAD
-                        if x["source_candidate"].endpoint == "colrev_unknown_source"
-=======
                         if "unknown_source" in x["source_candidate"].endpoint
->>>>>>> 1ef0cca1
                     ][0]
                 else:
                     selection = str(best_candidate_pos)
