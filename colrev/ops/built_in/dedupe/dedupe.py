#! /usr/bin/env python
"""Default deduplication module for CoLRev"""
from __future__ import annotations

from dataclasses import dataclass
from typing import TYPE_CHECKING

import pandas as pd
import zope.interface
from bib_dedupe.bib_dedupe import BibDeduper
from dataclasses_jsonschema import JsonSchemaMixin
from rapidfuzz import fuzz

import colrev.env.package_manager
import colrev.ops.built_in.dedupe.utils
import colrev.record

if TYPE_CHECKING:
    import colrev.ops.dedupe

# pylint: disable=too-few-public-methods


@zope.interface.implementer(colrev.env.package_manager.DedupePackageEndpointInterface)
@dataclass
class Dedupe(JsonSchemaMixin):
    """Default deduplication"""

    ci_supported: bool = True

    settings_class = colrev.env.package_manager.DefaultSettings

    def __init__(
        self,
        *,
        dedupe_operation: colrev.ops.dedupe.Dedupe,
        settings: dict,
    ):
        self.settings = self.settings_class.load_settings(data=settings)
        self.dedupe_operation = dedupe_operation
        self.review_manager = dedupe_operation.review_manager
<<<<<<< HEAD

    def match_citations(self, formatted_citations):
        def jaro_winkler_similarity(str1, str2):
            return fuzz.jaro_winkler(str1, str2)

        # ROUND 1
        block_fields_round1 = [(2, 8), (1, 2), (2, 5), 6]
        newpairs = self.compare_dedup(formatted_citations, block_fields_round1)

        # ROUND 2
        block_fields_round2 = [(1, 3, 8), (4, 9, 8), (10, 9, 8), (2, 10)]
        newpairs2 = self.compare_dedup(formatted_citations, block_fields_round2)

        # ROUND 3
        block_fields_round3 = [(3, 8, 9), (3, 7, 9), (3, 8, 7)]
        newpairs3 = self.compare_dedup(formatted_citations, block_fields_round3)

        # ROUND 4
        block_fields_round4 = [(1, 3), (3, 2), (2, 9), (2, 4)]
        newpairs4 = self.compare_dedup(formatted_citations, block_fields_round4)

        # Combine all possible pairs
        linkedpairs = pd.concat(
            [newpairs, newpairs2, newpairs3, newpairs4]
        ).drop_duplicates()
        print(linkedpairs)

        if linkedpairs.empty:
            return None

        # Obtain metadata for matching pairs
        pairs = linkedpairs.apply(
            lambda row: self.get_metadata(
                row, formatted_citations, jaro_winkler_similarity
            ),
            axis=1,
        )

        return pairs

    def compare_dedup(self, formatted_citations, block_fields):
        pairs = formatted_citations.apply(
            lambda row: self.compare_dedup_inner(
                row, formatted_citations, block_fields
            ),
            axis=1,
        )
        return pairs.dropna()

    def compare_dedup_inner(self, row, formatted_citations, block_fields):
        try:
            newpairs = formatted_citations.compare.dedup(
                row, blockfld=block_fields, exclude=["record_id", "source", "label"]
            )
            linkedpairs = pd.DataFrame(newpairs.pairs)
            return linkedpairs
        except Exception:
            return None

    def get_metadata(self, row, formatted_citations, similarity_function):
        metadata_columns = [
            "author",
            "title",
            "abstract",
            "year",
            "number",
            "pages",
            "volume",
            "journal",
            "isbn",
            "doi",
        ]
        metadata = {}
        for col in metadata_columns:
            id1, id2 = row["id1"], row["id2"]
            metadata[f"{col}1"] = formatted_citations[col][id1]
            metadata[f"{col}2"] = formatted_citations[col][id2]
            metadata[col] = similarity_function(
                metadata[f"{col}1"], metadata[f"{col}2"]
            )

        return pd.Series(metadata)
=======
        self.bib_deduper = BibDeduper()
>>>>>>> 25eec46b

    def run_dedupe(self) -> None:
        """Run default dedupe"""

        records = self.review_manager.dataset.load_records_dict()
        records_df = pd.DataFrame.from_dict(records, orient="index")

        records_df = self.dedupe_operation.get_records_for_dedupe(records_df=records_df)

        if 0 == records_df.shape[0]:
            return

        deduplication_pairs = self.bib_deduper.block(records_df)
        result = self.bib_deduper.match(deduplication_pairs)

        if self.dedupe_operation.debug:
            return

        self.dedupe_operation.apply_merges(
            origin_sets=result["duplicate_origin_sets"], complete_dedupe=True
        )

        self.review_manager.create_commit(
            msg="Merge duplicate records",
        )

        # TODO : maybes<|MERGE_RESOLUTION|>--- conflicted
+++ resolved
@@ -9,7 +9,6 @@
 import zope.interface
 from bib_dedupe.bib_dedupe import BibDeduper
 from dataclasses_jsonschema import JsonSchemaMixin
-from rapidfuzz import fuzz
 
 import colrev.env.package_manager
 import colrev.ops.built_in.dedupe.utils
@@ -39,92 +38,7 @@
         self.settings = self.settings_class.load_settings(data=settings)
         self.dedupe_operation = dedupe_operation
         self.review_manager = dedupe_operation.review_manager
-<<<<<<< HEAD
-
-    def match_citations(self, formatted_citations):
-        def jaro_winkler_similarity(str1, str2):
-            return fuzz.jaro_winkler(str1, str2)
-
-        # ROUND 1
-        block_fields_round1 = [(2, 8), (1, 2), (2, 5), 6]
-        newpairs = self.compare_dedup(formatted_citations, block_fields_round1)
-
-        # ROUND 2
-        block_fields_round2 = [(1, 3, 8), (4, 9, 8), (10, 9, 8), (2, 10)]
-        newpairs2 = self.compare_dedup(formatted_citations, block_fields_round2)
-
-        # ROUND 3
-        block_fields_round3 = [(3, 8, 9), (3, 7, 9), (3, 8, 7)]
-        newpairs3 = self.compare_dedup(formatted_citations, block_fields_round3)
-
-        # ROUND 4
-        block_fields_round4 = [(1, 3), (3, 2), (2, 9), (2, 4)]
-        newpairs4 = self.compare_dedup(formatted_citations, block_fields_round4)
-
-        # Combine all possible pairs
-        linkedpairs = pd.concat(
-            [newpairs, newpairs2, newpairs3, newpairs4]
-        ).drop_duplicates()
-        print(linkedpairs)
-
-        if linkedpairs.empty:
-            return None
-
-        # Obtain metadata for matching pairs
-        pairs = linkedpairs.apply(
-            lambda row: self.get_metadata(
-                row, formatted_citations, jaro_winkler_similarity
-            ),
-            axis=1,
-        )
-
-        return pairs
-
-    def compare_dedup(self, formatted_citations, block_fields):
-        pairs = formatted_citations.apply(
-            lambda row: self.compare_dedup_inner(
-                row, formatted_citations, block_fields
-            ),
-            axis=1,
-        )
-        return pairs.dropna()
-
-    def compare_dedup_inner(self, row, formatted_citations, block_fields):
-        try:
-            newpairs = formatted_citations.compare.dedup(
-                row, blockfld=block_fields, exclude=["record_id", "source", "label"]
-            )
-            linkedpairs = pd.DataFrame(newpairs.pairs)
-            return linkedpairs
-        except Exception:
-            return None
-
-    def get_metadata(self, row, formatted_citations, similarity_function):
-        metadata_columns = [
-            "author",
-            "title",
-            "abstract",
-            "year",
-            "number",
-            "pages",
-            "volume",
-            "journal",
-            "isbn",
-            "doi",
-        ]
-        metadata = {}
-        for col in metadata_columns:
-            id1, id2 = row["id1"], row["id2"]
-            metadata[f"{col}1"] = formatted_citations[col][id1]
-            metadata[f"{col}2"] = formatted_citations[col][id2]
-            metadata[col] = similarity_function(
-                metadata[f"{col}1"], metadata[f"{col}2"]
-            )
-
-        return pd.Series(metadata)
-=======
         self.bib_deduper = BibDeduper()
->>>>>>> 25eec46b
 
     def run_dedupe(self) -> None:
         """Run default dedupe"""
