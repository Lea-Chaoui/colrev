--- conflicted
+++ resolved
@@ -232,21 +232,8 @@
     def __import_record(
         self, *, record_dict: dict, records: dict, imported_records: list
     ) -> None:
-<<<<<<< HEAD
-        record = colrev.record.PrepRecord(data=record_dict)
-        self.__update_provenance(record=record, records=records)
-        self.__drop_unnecessary_provenance_fiels(record=record)
-        record.update_masterdata_provenance(qm=self.quality_model)
-        if colrev.record.RecordState.md_prepared == record.data["colrev_status"]:
-            imported_records.append(record.data["ID"])
-        records[record_dict["ID"]] = record.get_data()
-
-    def __import_prep_man(
-        self, *, prep_man_operation: colrev.ops.prep_man.PrepMan
-    ) -> None:
-        prep_man_operation.review_manager.logger.info(
-=======
         original_record = colrev.record.Record(data=records[record_dict["ID"]])
+        imported_records.append(original_record.data["ID"])
 
         for key, value in record_dict.items():
             original_record.data[key] = value
@@ -257,19 +244,12 @@
         ):
             return
 
-        original_record.update_masterdata_provenance()
-        original_record.set_status(target_state=colrev.record.RecordState.md_prepared)
-        if (
-            colrev.record.RecordState.md_prepared
-            == original_record.data["colrev_status"]
-        ):
-            imported_records.append(original_record.data["ID"])
         self.__update_provenance(record=original_record, records=records)
         self.__drop_unnecessary_provenance_fiels(record=original_record)
+        original_record.update_masterdata_provenance(qm=self.quality_model)
 
     def __import_prep_man(self) -> None:
         self.review_manager.logger.info(
->>>>>>> 225b8415
             "Load import changes from "
             f"{self.prep_man_bib_path.relative_to(self.review_manager.path)}"
         )
