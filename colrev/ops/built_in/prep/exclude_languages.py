--- conflicted
+++ resolved
@@ -136,21 +136,6 @@
                         value=split_title.rstrip("]"),
                         source="LanguageDetector_split",
                     )
-<<<<<<< HEAD
-                    record.update_field(
-                        key="language",
-                        value="eng",
-                        source="LanguageDetector",
-                        note="",
-                    )
-                    record.prescreen_exclude(
-                        reason="language of title(s) not in ["
-                        + f"{','.join(self.languages_to_include)}]"
-                    )
-
-                return record
-=======
->>>>>>> 3d33eda8
 
         if "" == record.data.get("language", ""):
             record.update_field(
