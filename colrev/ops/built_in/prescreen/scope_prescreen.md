<<<<<<< HEAD
# Prescreen: endpoint: colrev.scope_prescreen

# Method: __conditional_presecreen_not_in_ranking()

Prerequesite:

The endpoint colrev.add_journal_ranking in the settings of prep must be installed.
"colrev prep" must have been executed and journal_ranking must be included in metadata.

Description:
Use case: User is able to decide whether journals, which are not included in any ranking, will be marked as "rev_prescreen_included" or as "rev_prescreen_excluded".
This will lead to an exclusion in prescreen.
Example: "colrev_status = {rev_prescreen_excluded}" leads to exclusion in prescreen process

=======
# Prescreen: Scope Prescreen

This package uses a predefined scope to apply prescreening decisions automatically. For example, papers can be excluded based on the date of publication or their language. There are two use main use cases:

1. The Scope Prescreen runs before a manual prescreen. In this case, papers are either marked as `rev_prescreen_excluded`, or remain `md_processed`. Afterwards, all papers in `md_processed` are prescreened manually based on their topic.
2. The Scope Prescreen is the only prescreen package activated in the settings. In this case, papers are marked as `rev_prescreen_excluded` or `rev_prescreen_included`. Fully automated prescreening may not be appropriate for all types of reviews.
>>>>>>> 9338defa

The Scope Prescreen can be added as follows:

```
colrev prescreen --add colrev.scope_prescreen:"TimeScopeFrom=2010"
```<|MERGE_RESOLUTION|>--- conflicted
+++ resolved
@@ -1,7 +1,17 @@
-<<<<<<< HEAD
-# Prescreen: endpoint: colrev.scope_prescreen
+# Prescreen: Scope Prescreen
 
-# Method: __conditional_presecreen_not_in_ranking()
+This package uses a predefined scope to apply prescreening decisions automatically. For example, papers can be excluded based on the date of publication or their language. There are two use main use cases:
+
+1. The Scope Prescreen runs before a manual prescreen. In this case, papers are either marked as `rev_prescreen_excluded`, or remain `md_processed`. Afterwards, all papers in `md_processed` are prescreened manually based on their topic.
+2. The Scope Prescreen is the only prescreen package activated in the settings. In this case, papers are marked as `rev_prescreen_excluded` or `rev_prescreen_included`. Fully automated prescreening may not be appropriate for all types of reviews.
+
+The Scope Prescreen can be added as follows:
+
+```
+colrev prescreen --add colrev.scope_prescreen:"TimeScopeFrom=2010"
+```
+
+## Method: __conditional_presecreen_not_in_ranking()
 
 Prerequesite:
 
@@ -9,21 +19,4 @@
 "colrev prep" must have been executed and journal_ranking must be included in metadata.
 
 Description:
-Use case: User is able to decide whether journals, which are not included in any ranking, will be marked as "rev_prescreen_included" or as "rev_prescreen_excluded".
-This will lead to an exclusion in prescreen.
-Example: "colrev_status = {rev_prescreen_excluded}" leads to exclusion in prescreen process
-
-=======
-# Prescreen: Scope Prescreen
-
-This package uses a predefined scope to apply prescreening decisions automatically. For example, papers can be excluded based on the date of publication or their language. There are two use main use cases:
-
-1. The Scope Prescreen runs before a manual prescreen. In this case, papers are either marked as `rev_prescreen_excluded`, or remain `md_processed`. Afterwards, all papers in `md_processed` are prescreened manually based on their topic.
-2. The Scope Prescreen is the only prescreen package activated in the settings. In this case, papers are marked as `rev_prescreen_excluded` or `rev_prescreen_included`. Fully automated prescreening may not be appropriate for all types of reviews.
->>>>>>> 9338defa
-
-The Scope Prescreen can be added as follows:
-
-```
-colrev prescreen --add colrev.scope_prescreen:"TimeScopeFrom=2010"
-```+Use case: User is able to decide whether journals, which are not included in any ranking, will be marked as "rev_prescreen_included" or as "rev_prescreen_excluded".