#! /usr/bin/env python
"""Prescreen based on specified scope"""
from __future__ import annotations

import typing
from dataclasses import dataclass
from pathlib import Path

import zope.interface
from dataclasses_jsonschema import JsonSchemaMixin

import colrev.env.language_service
import colrev.env.package_manager
import colrev.record

if False:  # pylint: disable=using-constant-test
    if typing.TYPE_CHECKING:
        import colrev.ops.prescreen.Prescreen

# pylint: disable=too-few-public-methods
# pylint: disable=duplicate-code


@zope.interface.implementer(
    colrev.env.package_manager.PrescreenPackageEndpointInterface
)
@dataclass
class ScopePrescreen(JsonSchemaMixin):

    """Rule-based prescreen (scope)"""

    settings: ScopePrescreenSettings
    ci_supported: bool = True

    @dataclass
    class ScopePrescreenSettings(
        colrev.env.package_manager.DefaultSettings, JsonSchemaMixin
    ):
        """Settings for ScopePrescreen"""

        # pylint: disable=invalid-name
        # pylint: disable=too-many-instance-attributes

        endpoint: str
        TimeScopeFrom: typing.Optional[int]
        TimeScopeTo: typing.Optional[int]
        LanguageScope: typing.Optional[list]
        ExcludeComplementaryMaterials: typing.Optional[bool]
        OutletInclusionScope: typing.Optional[dict]
        OutletExclusionScope: typing.Optional[dict]
        ENTRYTYPEScope: typing.Optional[list]

        _details = {
            "TimeScopeFrom": {
                "tooltip": "Lower bound for the time scope",
                "min": 1900,
                "max": 2050,
            },
            "TimeScopeTo": {
                "tooltip": "Upper bound for the time scope",
                "min": 1900,
                "max": 2050,
            },
            "LanguageScope": {"tooltip": "Language scope"},
            "ExcludeComplementaryMaterials": {
                "tooltip": "Whether complementary materials (coverpages etc.) are excluded"
            },
            "OutletInclusionScope": {
                "tooltip": "Particular outlets that should be included (exclusively)"
            },
            "OutletExclusionScope": {
                "tooltip": "Particular outlets that should be excluded"
            },
            "ENTRYTYPEScope": {
                "tooltip": "Particular ENTRYTYPEs that should be included (exclusively)"
            },
        }

    settings_class = ScopePrescreenSettings

    def __init__(
        self,
        *,
        prescreen_operation: colrev.ops.prescreen.Prescreen,  # pylint: disable=unused-argument
        settings: dict,
    ) -> None:
        if "TimeScopeFrom" in settings:
            assert settings["TimeScopeFrom"] > 1900
        if "TimeScopeFrom" in settings:
            assert settings["TimeScopeFrom"] < 2100
        if "TimeScopeTo" in settings:
            assert settings["TimeScopeTo"] > 1900
        if "TimeScopeTo" in settings:
            assert settings["TimeScopeTo"] < 2100
        if "LanguageScope" in settings:
            self.language_service = colrev.env.language_service.LanguageService()
            self.language_service.validate_iso_639_3_language_codes(
                lang_code_list=settings["LanguageScope"]
            )

        self.settings = self.settings_class.load_settings(data=settings)

        self.predatory_journals_beal = self.__load_predatory_journals_beal()

        self.title_complementary_materials_keywords = (
            colrev.env.utils.load_complementary_material_keywords()
        )

    def __load_predatory_journals_beal(self) -> dict:
        predatory_journals = {}

        filedata = colrev.env.utils.get_package_file_content(
            file_path=Path("template/ops/predatory_journals_beall.csv")
        )

        if filedata:
            for pred_journal in filedata.decode("utf-8").splitlines():
                predatory_journals[pred_journal.lower()] = pred_journal.lower()

        return predatory_journals

    def __conditional_prescreen_entrytypes(self, record: colrev.record.Record) -> None:
        if self.settings.ENTRYTYPEScope:
            if record.data["ENTRYTYPE"] not in self.settings.ENTRYTYPEScope:
                record.prescreen_exclude(reason="not in ENTRYTYPEScope")

    def __conditional_prescreen_outlets_exclusion(
        self, record: colrev.record.Record
    ) -> None:
        if self.settings.OutletExclusionScope:
            if "values" in self.settings.OutletExclusionScope:
                for resource in self.settings.OutletExclusionScope["values"]:
                    for key, value in resource.items():
                        if key in record.data and record.data.get(key, "") == value:
                            record.prescreen_exclude(reason="in OutletExclusionScope")
            if "list" in self.settings.OutletExclusionScope:
                for resource in self.settings.OutletExclusionScope["list"]:
                    for key, value in resource.items():
                        if not (
                            key == "resource" and value == "predatory_journals_beal"
                        ):
                            continue
                        if "journal" not in record.data:
                            continue
                        if (
                            record.data["journal"].lower()
                            in self.predatory_journals_beal
                        ):
                            record.prescreen_exclude(reason="predatory_journals_beal")

    def __conditional_prescreen_outlets_inclusion(
        self, record: colrev.record.Record
    ) -> None:
        if self.settings.OutletInclusionScope:
            in_outlet_scope = False
            if "values" in self.settings.OutletInclusionScope:
                for outlet in self.settings.OutletInclusionScope["values"]:
                    for key, value in outlet.items():
                        if key in record.data and record.data.get(key, "") == value:
                            in_outlet_scope = True
            if not in_outlet_scope:
                record.prescreen_exclude(reason="not in OutletInclusionScope")

    def __conditional_prescreen_timescope(self, record: colrev.record.Record) -> None:
        if self.settings.TimeScopeFrom:
            if int(record.data.get("year", 0)) < self.settings.TimeScopeFrom:
                record.prescreen_exclude(
                    reason="not in TimeScopeFrom " f"(>{self.settings.TimeScopeFrom})"
                )

        if self.settings.TimeScopeTo:
            if int(record.data.get("year", 5000)) > self.settings.TimeScopeTo:
                record.prescreen_exclude(
                    reason="not in TimeScopeTo " f"(<{self.settings.TimeScopeTo})"
                )

    def __conditional_prescreen_complementary_materials(
        self, record: colrev.record.Record
    ) -> None:
        if self.settings.ExcludeComplementaryMaterials:
            if "title" in record.data:
                if (
                    record.data["title"].lower()
                    in self.title_complementary_materials_keywords
                ):
                    record.prescreen_exclude(reason="complementary material")

    def __conditional_presecreen_not_in_ranking(
        self, record: colrev.record.Record
    ) -> None:
        if record.data["journal_ranking"] == "not included in a ranking":
            record.set_status(
                target_state=colrev.record.RecordState.rev_prescreen_excluded
            )

    def __conditional_prescreen(
        self,
        *,
        prescreen_operation: colrev.ops.prescreen.Prescreen,
        record_dict: dict,
        include_unranked_journals: bool,
    ) -> None:
        if record_dict["colrev_status"] != colrev.record.RecordState.md_processed:
            return

        # Note : LanguageScope is covered in prep
        # because dedupe cannot handle merges between languages
        record = colrev.record.Record(data=record_dict)

        self.__conditional_prescreen_entrytypes(record=record)
        self.__conditional_prescreen_outlets_inclusion(record=record)
        self.__conditional_prescreen_outlets_exclusion(record=record)
        self.__conditional_prescreen_timescope(record=record)
        self.__conditional_prescreen_complementary_materials(record=record)
<<<<<<< HEAD

        if include_unranked_journals == True:
=======
        
        if include_unranked_journals is True:
>>>>>>> f6614e03
            self.__conditional_presecreen_not_in_ranking(record=record)

        if (
            record.data["colrev_status"]
            == colrev.record.RecordState.rev_prescreen_excluded
        ):
            prescreen_operation.review_manager.report_logger.info(
                f' {record.data["ID"]}'.ljust(50, " ")
                + "Prescreen excluded (automatically)"
            )

    def run_prescreen(
        self,
        prescreen_operation: colrev.ops.prescreen.Prescreen,
        records: dict,
        split: list,  # pylint: disable=unused-argument
    ) -> dict:
        """Prescreen records based on the scope parameters"""

        repeat_input_question = True
        include_unranked_journals = False
        while repeat_input_question is True:
            print("Include Journals that are not included in any ranking?")
            choice = input("Y/N\n")
            if choice == "N":
                include_unranked_journals = True
                repeat_input_question = False
            if choice == "Y":
                break

        for record_dict in records.values():
            self.__conditional_prescreen(
                prescreen_operation=prescreen_operation,
                record_dict=record_dict,
                include_unranked_journals=include_unranked_journals,
            )

        prescreen_operation.review_manager.dataset.save_records_dict(records=records)
        prescreen_operation.review_manager.dataset.add_record_changes()
        prescreen_operation.review_manager.create_commit(
            msg="Pre-screen (scope)",
            manual_author=False,
        )
        return records


if __name__ == "__main__":
    pass<|MERGE_RESOLUTION|>--- conflicted
+++ resolved
@@ -212,13 +212,8 @@
         self.__conditional_prescreen_outlets_exclusion(record=record)
         self.__conditional_prescreen_timescope(record=record)
         self.__conditional_prescreen_complementary_materials(record=record)
-<<<<<<< HEAD
-
-        if include_unranked_journals == True:
-=======
         
         if include_unranked_journals is True:
->>>>>>> f6614e03
             self.__conditional_presecreen_not_in_ranking(record=record)
 
         if (
