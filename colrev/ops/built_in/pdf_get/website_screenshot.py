--- conflicted
+++ resolved
@@ -19,13 +19,6 @@
 from colrev.constants import Fields
 
 # pylint: disable=duplicate-code
-
-<<<<<<< HEAD
-if TYPE_CHECKING:  # pragma: no cover
-    import colrev.ops.pdf_get
-=======
->>>>>>> adb75506
-
 # pylint: disable=too-few-public-methods
 
 
