#! /usr/bin/env python
"""Indexing and retrieving records locally."""
from __future__ import annotations

import collections
import hashlib
import json
import os
import sqlite3
import typing
from copy import deepcopy
from datetime import timedelta
from multiprocessing import Lock
from pathlib import Path
from threading import Timer

import git
import pandas as pd
import requests_cache
from git.exc import GitCommandError
from pybtex.database.input import bibtex
from thefuzz import fuzz
from tqdm import tqdm

import colrev.dataset
import colrev.env.environment_manager
import colrev.env.resources
import colrev.env.tei_parser
import colrev.exceptions as colrev_exceptions
import colrev.operation
import colrev.record
import colrev.ui_cli.cli_colors as colors


# import binascii

# pylint: disable=too-many-lines


class LocalIndex:
    """The LocalIndex implements indexing and retrieval of records across projects"""

    global_keys = ["doi", "dblp_key", "colrev_pdf_id", "url", "colrev_id"]
    max_len_sha256 = 2**256
    request_timeout = 90

    local_environment_path = Path.home().joinpath("colrev")
    SQLITE_PATH = str(local_environment_path / Path("sqlite_index.db"))

    teiind_path = local_environment_path / Path(".tei_index/")
    annotators_path = local_environment_path / Path("annotators")

    __sqlite_available = True

    sqlite_connection = None

    # Note : records are indexed by id = hash(colrev_id)
    # to ensure that the indexing-ids do not exceed limits
    # such as the opensearch limit of 512 bytes.
    # This enables efficient retrieval based on id=hash(colrev_id)
    # but also search-based retrieval using only colrev_ids

    RECORD_INDEX = "record_index"
    TOC_INDEX = "toc_index"
    UPDATE_LAYERD_FIELDS_QUERY = """
            UPDATE record_index SET
            layered_fields=?
            WHERE id=?"""

    SELECT_LAYERD_FIELDS_QUERY = "SELECT layered_fields FROM record_index WHERE id=?"

    SELECT_ALL_QUERIES = {
        TOC_INDEX: "SELECT * FROM toc_index WHERE",
        RECORD_INDEX: "SELECT * FROM record_index WHERE",
    }

    SELECT_KEY_QUERIES = {
        (RECORD_INDEX, "id"): "SELECT * FROM record_index WHERE id=?",
        (TOC_INDEX, "toc_key"): "SELECT * FROM toc_index WHERE toc_key=?",
        (RECORD_INDEX, "colrev_id"): "SELECT * FROM record_index WHERE colrev_id=?",
        (RECORD_INDEX, "doi"): "SELECT * FROM record_index where doi=?",
        (RECORD_INDEX, "dblp_key"): "SELECT * FROM record_index WHERE dblp_key=?",
        (
            RECORD_INDEX,
            "colrev_pdf_id",
        ): "SELECT * FROM record_index WHERE colrev_pdf_id=?",
        (RECORD_INDEX, "url"): "SELECT * FROM record_index WHERE url=?",
    }

    # AUTHOR_INDEX = "author_index"
    # AUTHOR_RECORD_INDEX = "author_record_index"
    # CITATIONS_INDEX = "citations_index"

    RECORDS_INDEX_KEYS = [
        "id",
        "colrev_id",
        "citation_key",
        "title",
        "abstract",
        "file",
        "tei",
        "fulltext",
        "url",
        "doi",
        "dblp_key",
        "colrev_pdf_id",
        "bibtex",
        "layered_fields"
        # "curation_ID"
    ]

    # Note: we need the local_curated_metadata field for is_duplicate()

    def __init__(
        self,
        *,
        index_tei: bool = False,
        verbose_mode: bool = False,
    ) -> None:
        self.verbose_mode = verbose_mode
        self.environment_manager = colrev.env.environment_manager.EnvironmentManager()
        self.__index_tei = index_tei

        self.thread_lock = Lock()

    def __get_sqlite_cursor(self, *, init: bool = False) -> sqlite3.Cursor:
        if init:
            Path(self.SQLITE_PATH).unlink(missing_ok=True)

        self.sqlite_connection = sqlite3.connect(self.SQLITE_PATH, timeout=90)
        self.sqlite_connection.row_factory = self.__dict_factory
        return self.sqlite_connection.cursor()
        # raise colrev_exceptions.ServiceNotAvailableException(dep="local_index")

    def load_journal_rankings(self) -> None:
        vpath = Path(
            "/home/ubuntu/Git Repository/colrev/colrev/template/ops/journal_rankings.csv"
        )  # For test purposes use relative part on your machine
        # for integration use the following string "/home/ubuntu/colrev/colrev/template/ops/journal_rankings.csv" or Path.home().joinpath("colrev") / colrev/template/ops/journal_rankings.csv
        conn = sqlite3.connect(self.SQLITE_PATH)  # connects to db
        df = pd.read_csv(vpath, encoding="cp850")  # creates data frame
        df.to_sql(
            "rankings", conn, if_exists="replace", index=False
        )  # saves csv content in new table
        conn.commit()  # safes changes in database
        conn.close()  # closes database connection

    def search_in_database(self, journal) -> str:
        cur = self.__get_sqlite_cursor(init=False)
<<<<<<< HEAD
        cur.execute("SELECT * FROM rankings WHERE 'journal name' = ?", (journal))
=======
        cur.execute("SELECT * FROM rankings WHERE 'journal name' = ? AND ranking = 'AIS'", (journal,))
>>>>>>> 82a88192
        content = cur.fetchall()
        if content is None:
            return "Journal is not included in any ranking"
        else:
            return "Journal is ranked"

    def __dict_factory(self, cursor: sqlite3.Cursor, row: dict) -> dict:
        ret_dict = {}
        for idx, col in enumerate(cursor.description):
            ret_dict[col[0]] = row[idx]
        return ret_dict

    def __get_record_hash(self, *, record_dict: dict) -> str:
        # Note : may raise NotEnoughDataToIdentifyException
        string_to_hash = colrev.record.Record(data=record_dict).create_colrev_id()
        return hashlib.sha256(string_to_hash.encode("utf-8")).hexdigest()

    # def __increment_hash(self, *, paper_hash: str) -> str:
    #     plaintext = binascii.unhexlify(paper_hash)
    #     # also, we'll want to know our length later on
    #     plaintext_length = len(plaintext)
    #     plaintext_number = int.from_bytes(plaintext, "big")

    #     # recommendation: do not increment by 1
    #     plaintext_number += 10
    #     plaintext_number = plaintext_number % self.max_len_sha256

    #     new_plaintext = plaintext_number.to_bytes(plaintext_length, "big")
    #     new_hex = binascii.hexlify(new_plaintext)
    #     # print(new_hex.decode("utf-8"))

    #     return new_hex.decode("utf-8")

    def __get_tei_index_file(self, *, paper_hash: str) -> Path:
        return self.teiind_path / Path(f"{paper_hash[:2]}/{paper_hash[2:]}.tei.xml")

    # def __index_author(
    #     self, tei: colrev.env.tei_parser.TEIParser, record_dict: dict
    # ) -> None:
    #     print("index_author currently not implemented")
    # author_details = tei.get_author_details()
    # # Iterate over curated metadata and enrich it based on TEI (may vary in quality)
    # for author in record_dict.get("author", "").split(" and "):
    #     if "," not in author:
    #         continue
    #     author_dict = {}
    #     author_dict["surname"] = author.split(", ")[0]
    #     author_dict["forename"] = author.split(", ")[1]
    #     for author_detail in author_details:
    #         if author_dict["surname"] == author_detail["surname"]:
    #             # Add complementary details
    #             author_dict = {**author_dict, **author_detail}
    #     self.open_search.index(index=self.AUTHOR_INDEX, body=author_dict)

    def __index_tei_document(self, *, recs_to_index: list) -> None:
        if not self.__index_tei:
            return
        for record_dict in recs_to_index:
            if not Path(record_dict.get("file", "NA")).is_file():
                continue

            try:
                paper_hash = record_dict["id"]
                tei_path = self.__get_tei_index_file(paper_hash=paper_hash)
                tei_path.parents[0].mkdir(exist_ok=True, parents=True)
                if not tei_path.is_file():
                    print(f"Create tei for {record_dict['file']}")
                tei = colrev.env.tei_parser.TEIParser(
                    environment_manager=self.environment_manager,
                    pdf_path=Path(record_dict["file"]),
                    tei_path=tei_path,
                )

                record_dict["tei"] = str(tei_path)
                record_dict["fulltext"] = tei.get_tei_str()

                # self.__index_author(tei=tei, record_dict=record_dict)

            except (
                colrev_exceptions.TEIException,
                AttributeError,
                colrev_exceptions.ServiceNotAvailableException,
            ):  # pragma: no cover
                pass

    def __amend_record(
        self, *, cur: sqlite3.Cursor, item: dict, curated_fields: list
    ) -> None:
        """Adds layered fields to amend existing records"""

        record_dict = self.__get_record_from_row(row=item)

        layered_fields = []
        cur.execute(self.SELECT_LAYERD_FIELDS_QUERY, (item["id"],))
        for row in cur.fetchall():
            if row["layered_fields"]:
                layered_fields = json.loads(row["layered_fields"])

            break
        for curated_field in curated_fields:
            if curated_field not in record_dict:
                continue
            source = record_dict["colrev_data_provenance"][curated_field]["source"]
            layered_fields.append(
                {
                    "key": curated_field,
                    "value": record_dict[curated_field],
                    "source": source,
                }
            )

        cur.execute(
            self.UPDATE_LAYERD_FIELDS_QUERY,
            (json.dumps(layered_fields), item["id"]),
        )

    def get_fields_to_remove(self, *, record_dict: dict) -> list:
        """Compares the record to available toc items and
        returns fields to remove (if any)"""
        # pylint: disable=too-many-return-statements

        fields_to_remove: typing.List[str] = []
        if "journal" not in record_dict and record_dict["ENTRYTYPE"] != "article":
            return fields_to_remove

        internal_record_dict = deepcopy(record_dict)

        if all(x in internal_record_dict.keys() for x in ["volume", "number"]):
            try:
                toc_key_full = colrev.record.Record(
                    data=internal_record_dict
                ).get_toc_key()

                if self.__toc_exists(toc_item=toc_key_full):
                    return fields_to_remove
            except colrev_exceptions.NotTOCIdentifiableException:
                return fields_to_remove
            wo_nr = deepcopy(internal_record_dict)
            del wo_nr["number"]
            toc_key_wo_nr = colrev.record.Record(data=wo_nr).get_toc_key()

            if toc_key_wo_nr != "NA":
                if self.__toc_exists(toc_item=toc_key_wo_nr):
                    fields_to_remove.append("number")
                    return fields_to_remove

            wo_vol = deepcopy(internal_record_dict)
            del wo_vol["volume"]
            toc_key_wo_vol = colrev.record.Record(data=wo_vol).get_toc_key()
            if toc_key_wo_vol != "NA":
                if self.__toc_exists(toc_item=toc_key_wo_vol):
                    fields_to_remove.append("volume")
                    return fields_to_remove

            wo_vol_nr = deepcopy(internal_record_dict)
            del wo_vol_nr["volume"]
            del wo_vol_nr["number"]
            toc_key_wo_vol_nr = colrev.record.Record(data=wo_vol_nr).get_toc_key()
            if toc_key_wo_vol_nr != "NA":
                if self.__toc_exists(toc_item=toc_key_wo_vol_nr):
                    fields_to_remove.append("number")
                    fields_to_remove.append("volume")
                    return fields_to_remove

        return fields_to_remove

    def __get_index_toc(self, *, record_dict: dict) -> typing.Tuple[str, str]:
        toc_key = colrev.record.Record(data=record_dict).get_toc_key()
        record_dict["colrev_id"] = colrev.record.Record(
            data=record_dict
        ).create_colrev_id()
        return toc_key, record_dict["colrev_id"]

    def __add_index_toc(self, *, toc_to_index: dict) -> None:
        list_to_add = list(toc_to_index.items())
        if not self.sqlite_connection:
            return
        cur = self.sqlite_connection.cursor()
        try:
            cur.executemany(f"INSERT INTO {self.TOC_INDEX} VALUES(?, ?)", list_to_add)
        except sqlite3.IntegrityError as exc:
            if self.verbose_mode:
                print(exc)
        finally:
            if self.sqlite_connection:
                self.sqlite_connection.commit()

    def __add_index_records(self, *, recs_to_index: list, curated_fields: list) -> None:
        list_to_add = [
            {k: v for k, v in el.items() if k in self.RECORDS_INDEX_KEYS}
            for el in recs_to_index
        ]

        if not self.sqlite_connection:
            return
        cur = self.sqlite_connection.cursor()
        for item in list_to_add:
            while True:
                for records_index_required_key in self.RECORDS_INDEX_KEYS:
                    if records_index_required_key not in item:
                        item[records_index_required_key] = ""
                if item["id"] == "":
                    print("NO ID IN RECORD")
                    break
                try:
                    cur.execute(
                        f"INSERT INTO {self.RECORD_INDEX} "
                        f"VALUES(:{', :'.join(self.RECORDS_INDEX_KEYS)})",
                        item,
                    )
                    break
                except sqlite3.IntegrityError:
                    if not curated_fields:
                        break
                    try:
                        stored_record = self.__get_item_from_index(
                            index_name=self.RECORD_INDEX,
                            key="colrev_id",
                            value=item["colrev_id"],
                        )
                        stored_colrev_id = colrev.record.Record(
                            data=stored_record
                        ).create_colrev_id()

                        if stored_colrev_id == item["colrev_id"]:
                            self.__amend_record(
                                cur=cur, item=item, curated_fields=curated_fields
                            )
                            break

                        print("Collisions (TODO):")
                        print(stored_colrev_id)
                        print(item["colrev_id"])

                        # print(
                        #     [
                        #         {k: v for k, v in x.items() if k != "bibtex"}
                        #         for x in stored_record
                        #     ]
                        # )
                        # print(item)
                        # to handle the collision:
                        # print(f"Collision: {paper_hash}")
                        # print(cid_to_index)
                        # print(saved_record_cid)
                        # print(saved_record)
                        # paper_hash = self.__increment_hash(paper_hash=paper_hash)
                        # item["id"] = paper_hash
                        # continue in while-loop/try to insert...
                    except colrev_exceptions.RecordNotInIndexException:
                        break

        if self.sqlite_connection:
            self.sqlite_connection.commit()

    def __get_record_from_row(self, *, row: dict) -> dict:
        parser = bibtex.Parser()
        bib_data = parser.parse_string(row["bibtex"])
        ret = colrev.dataset.Dataset.parse_records_dict(records_dict=bib_data.entries)
        retrieved_record = list(ret.values())[0]

        # append layered fields
        if row["layered_fields"]:
            layered_fields = json.loads(row["layered_fields"])
            for layered_field in layered_fields:
                retrieved_record[layered_field["key"]] = layered_field["value"]
                if "colrev_data_provenance" not in retrieved_record:
                    retrieved_record["colrev_data_provenance"] = {}
                retrieved_record["colrev_data_provenance"][layered_field["key"]] = {
                    "source": layered_field["source"],
                    "note": "",
                }
        return retrieved_record

    def __retrieve_based_on_colrev_id(self, *, cids_to_retrieve: list) -> dict:
        # Note : may raise NotEnoughDataToIdentifyException

        for cid_to_retrieve in cids_to_retrieve:
            try:
                retrieved_record = self.__get_item_from_index(
                    index_name=self.RECORD_INDEX,
                    key="colrev_id",
                    value=cid_to_retrieve,
                )
                return retrieved_record

            except colrev_exceptions.RecordNotInIndexException:
                continue  # continue with the next cid_to_retrieve

        raise colrev_exceptions.RecordNotInIndexException()

    def _retrieve_from_github_curation(
        self, *, record_dict: dict
    ) -> dict:  # pragma: no cover
        ret = {}
        try:
            gh_url, record_id = record_dict["curation_ID"].split("#")

            temp_path = Path.home().joinpath("colrev").joinpath("test")
            temp_path.mkdir(exist_ok=True, parents=True)
            target_path = Path(temp_path) / Path(gh_url.split("/")[-1])
            if not target_path.is_dir():
                git.Repo.clone_from(
                    gh_url,  # .replace("https://github.com/", "git@github.com:") + ".git",
                    str(target_path),
                    depth=1,
                )

            content = ""
            with open(target_path / Path("data/records.bib"), encoding="utf-8") as file:
                content = file.read()

            parser = bibtex.Parser()
            bib_data = parser.parse_string(content)
            ret = colrev.dataset.Dataset.parse_records_dict(
                records_dict=bib_data.entries
            )
        except GitCommandError:
            pass

        if record_id not in ret:
            raise colrev_exceptions.RecordNotInIndexException

        ret[record_id]["curation_ID"] = record_dict["curation_ID"]
        return ret[record_id]

    def __retrieve_from_record_index(self, *, record_dict: dict) -> dict:
        # Note : may raise NotEnoughDataToIdentifyException

        record = colrev.record.Record(data=record_dict)

        if not self.__sqlite_available:
            if record_dict.get("curation_ID", "NA").startswith("https://github.com/"):
                return self._retrieve_from_github_curation(record_dict=record_dict)
            raise colrev_exceptions.RecordNotInIndexException

        if "colrev_id" in record.data:
            cid_to_retrieve = record.get_colrev_id()
        else:
            cid_to_retrieve = [record.create_colrev_id()]

        retrieved_record = self.__retrieve_based_on_colrev_id(
            cids_to_retrieve=cid_to_retrieve
        )
        if retrieved_record["ENTRYTYPE"] != record_dict["ENTRYTYPE"]:
            raise colrev_exceptions.RecordNotInIndexException
        return retrieved_record

    def __prepare_record_for_return(
        self,
        *,
        record_dict: dict,
        include_file: bool = False,
        include_colrev_ids: bool = False,
    ) -> dict:
        """Prepare a record for return (from local index)"""

        # pylint: disable=too-many-branches

        # Note : remove fulltext before parsing because it raises errors
        fulltext_backup = record_dict.get("fulltext", "NA")

        keys_to_remove = (
            "colrev_origin",
            "fulltext",
            "tei_file",
            "grobid-version",
            "excl_criteria",
            "exclusion_criteria",
            "screening_criteria",
            "local_curated_metadata",
            "metadata_source_repository_paths",
        )

        for key in keys_to_remove:
            record_dict.pop(key, None)

        # Note: record['file'] should be an absolute path by definition
        # when stored in the LocalIndex
        if "file" in record_dict:
            if not Path(record_dict["file"]).is_file():
                del record_dict["file"]

        if not include_colrev_ids and "colrev_id" in record_dict:
            if "colrev_id" in record_dict:
                del record_dict["colrev_id"]

        if include_file:
            if fulltext_backup != "NA":
                record_dict["fulltext"] = fulltext_backup
        else:
            if "file" in record_dict:
                del record_dict["file"]
            if "file" in record_dict.get("colrev_data_provenance", {}):
                del record_dict["colrev_data_provenance"]["file"]
            if "colrev_pdf_id" in record_dict:
                del record_dict["colrev_pdf_id"]
            if "colrev_pdf_id" in record_dict.get("colrev_data_provenance", {}):
                del record_dict["colrev_data_provenance"]["colrev_pdf_id"]

        record = colrev.record.Record(data=record_dict)
        record.set_status(target_state=colrev.record.RecordState.md_prepared)

        if "CURATED" in record_dict.get("colrev_masterdata_provenance", {}):
            identifier_string = (
                record_dict["colrev_masterdata_provenance"]["CURATED"]["source"]
                + "#"
                + record_dict["ID"]
            )
            record_dict["curation_ID"] = identifier_string

        return record_dict

    def search(self, *, query: str) -> list[colrev.record.Record]:
        """Run a search for records"""

        records_to_return = []
        try:
            self.thread_lock.acquire(timeout=60)
            cur = self.__get_sqlite_cursor()
            selected_row = None
            cur.execute(f"{self.SELECT_ALL_QUERIES[self.RECORD_INDEX] } {query}")
            for row in cur.fetchall():
                selected_row = row

                retrieved_record = self.__get_record_from_row(row=selected_row)

                retrieved_record = self.__prepare_record_for_return(
                    record_dict=retrieved_record, include_file=False
                )
                records_to_return.append(colrev.record.Record(data=retrieved_record))
        except sqlite3.OperationalError:
            pass
        finally:
            self.thread_lock.release()

        return records_to_return

    def __outlets_duplicated(self) -> bool:
        print("Validate curated metadata")

        try:
            curated_outlets = self.environment_manager.get_curated_outlets()

            if len(curated_outlets) != len(set(curated_outlets)):
                duplicated = [
                    item
                    for item, count in collections.Counter(curated_outlets).items()
                    if count > 1
                ]
                print(
                    f"Error: Duplicate outlets in curated_metadata : {','.join(duplicated)}"
                )
                return True

        except colrev_exceptions.CuratedOutletNotUnique as exc:
            print(exc)
            return True
        return False

    def __apply_status_requirements(self, *, record_dict: dict) -> None:
        if "colrev_status" not in record_dict:
            raise colrev_exceptions.RecordNotIndexableException()

        # It is important to exclude md_prepared if the LocalIndex
        # is used to dissociate duplicates
        if (
            record_dict["colrev_status"]
            in colrev.record.RecordState.get_non_processed_states()
        ):
            raise colrev_exceptions.RecordNotIndexableException()

        # Some prescreen_excluded records are not prepared
        if (
            record_dict["colrev_status"]
            == colrev.record.RecordState.rev_prescreen_excluded
        ):
            raise colrev_exceptions.RecordNotIndexableException()

    def __remove_fields(self, record_dict: dict) -> None:
        # Do not cover deprecated fields
        for deprecated_field in ["pdf_hash"]:
            if deprecated_field in record_dict:
                print(f"Removing deprecated field: {deprecated_field}")
                del record_dict[deprecated_field]

        if "screening_criteria" in record_dict:
            del record_dict["screening_criteria"]
        # Note: if the colrev_pdf_id has not been checked,
        # we cannot use it for retrieval or preparation.
        post_pdf_prepared_states = colrev.record.RecordState.get_post_x_states(
            state=colrev.record.RecordState.pdf_prepared
        )
        if record_dict["colrev_status"] not in post_pdf_prepared_states:
            if "colrev_pdf_id" in record_dict:
                del record_dict["colrev_pdf_id"]

        # Note : numbers of citations change regularly.
        # They should be retrieved from sources like crossref/doi.org
        if "cited_by" in record_dict:
            del record_dict["cited_by"]
        if record_dict.get("year", "NA").isdigit():
            record_dict["year"] = int(record_dict["year"])
        else:
            raise colrev_exceptions.RecordNotIndexableException()

        if "language" in record_dict:
            if len(record_dict["language"]) != 3:
                print(f'Language not in ISO 639-3 format: {record_dict["language"]}')
                del record_dict["language"]

    def __adjust_provenance_for_indexint(self, *, record_dict: dict) -> None:
        # Provenance should point to the original repository path.
        # If the provenance/source was example.bib (and the record is amended during indexing)
        # we wouldn't know where the example.bib belongs to.
        record = colrev.record.Record(data=record_dict)
        for key in list(record.data.keys()):
            if (
                key
                not in colrev.record.Record.identifying_field_keys
                + colrev.record.Record.provenance_keys
                + [
                    "ID",
                    "ENTRYTYPE",
                    "local_curated_metadata",
                    "metadata_source_repository_paths",
                ]
            ):
                if key not in record.data.get("colrev_data_provenance", {}):
                    record.add_data_provenance(
                        key=key,
                        source=record_dict["metadata_source_repository_paths"],
                    )
                elif (
                    "CURATED"
                    not in record.data["colrev_data_provenance"][key]["source"]
                ):
                    record.add_data_provenance(
                        key=key,
                        source=record_dict["metadata_source_repository_paths"],
                    )
            elif not record.masterdata_is_curated():
                record.add_masterdata_provenance(
                    key=key, source=record_dict["metadata_source_repository_paths"]
                )

        # Make sure that we don't add provenance information without corresponding fields
        if "colrev_data_provenance" in record.data:
            provenance_keys = list(record.data.get("colrev_data_provenance", {}).keys())
            for provenance_key in provenance_keys:
                if provenance_key not in record.data:
                    del record.data["colrev_data_provenance"][provenance_key]
        if not record.masterdata_is_curated():
            if "colrev_masterdata_provenance" in record.data:
                provenance_keys = list(
                    record.data.get("colrev_masterdata_provenance", {}).keys()
                )
                for provenance_key in provenance_keys:
                    if provenance_key not in record.data:
                        del record.data["colrev_masterdata_provenance"][provenance_key]

        record_dict = record.get_data()

    def __prep_fields_for_indexing(self, *, record_dict: dict) -> None:
        # Note : this is the first run, no need to split/list
        if "colrev/curated_metadata" in record_dict["metadata_source_repository_paths"]:
            # Note : local_curated_metadata is important to identify non-duplicates
            # between curated_metadata_repositories
            record_dict["local_curated_metadata"] = "yes"

        # Note : file paths should be absolute when added to the LocalIndex
        if "file" in record_dict:
            pdf_path = Path(record_dict["file"])
            if pdf_path.is_file():
                record_dict["file"] = str(pdf_path)
            else:
                del record_dict["file"]

        if "colrev_origin" in record_dict:
            del record_dict["colrev_origin"]

        self.__adjust_provenance_for_indexint(record_dict=record_dict)

    def _prepare_record_for_indexing(self, *, record_dict: dict) -> dict:
        self.__apply_status_requirements(record_dict=record_dict)
        self.__remove_fields(record_dict=record_dict)
        self.__prep_fields_for_indexing(record_dict=record_dict)

        return record_dict

    def __get_index_record(self, *, record_dict: dict) -> dict:
        try:
            record_dict = self._prepare_record_for_indexing(record_dict=record_dict)
            cid_to_index = colrev.record.Record(data=record_dict).create_colrev_id()
            record_dict["colrev_id"] = cid_to_index
            record_dict["citation_key"] = record_dict["ID"]
            record_dict["id"] = self.__get_record_hash(record_dict=record_dict)
        except colrev_exceptions.NotEnoughDataToIdentifyException as exc:
            missing_key = ""
            if exc.missing_fields is not None:
                missing_key = ",".join(exc.missing_fields)
            raise colrev_exceptions.RecordNotIndexableException(
                missing_key=missing_key
            ) from exc

        return record_dict

    def index_records(
        self,
        *,
        records: dict,
        repo_source_path: Path,
        curation_url: str,
        curated_masterdata: bool,
        curated_fields: list,
    ) -> None:
        """Index a CoLRev project"""

        recs_to_index = []
        toc_to_index: typing.Dict[str, str] = {}
        for record_dict in tqdm(records.values()):
            try:
                copy_for_toc_index = deepcopy(record_dict)

                # Add metadata_source_repository_paths : list of repositories from which
                # the record was integrated. Important for is_duplicate(...)
                record_dict.update(
                    metadata_source_repository_paths=str(repo_source_path)
                )

                if curated_fields:
                    for curated_field in curated_fields:
                        colrev.record.Record(data=record_dict).add_data_provenance(
                            key=curated_field, source=f"CURATED:{curation_url}"
                        )
                if curated_masterdata:
                    record_dict.update(
                        colrev_masterdata_provenance=f"CURATED:{curation_url};;"
                    )

                # Set absolute file paths and set bibtex field (for simpler retrieval)
                if "file" in record_dict:
                    record_dict.update(
                        file=repo_source_path / Path(record_dict["file"])
                    )
                record_dict["bibtex"] = colrev.dataset.Dataset.parse_bibtex_str(
                    recs_dict_in={record_dict["ID"]: record_dict}
                )
                record_dict = self.__get_index_record(record_dict=record_dict)
                recs_to_index.append(record_dict)

                if curated_masterdata and record_dict.get("ENTRYTYPE", "") in [
                    "article",
                    "inproceedings",
                ]:
                    toc_item, colrev_id = self.__get_index_toc(
                        record_dict=copy_for_toc_index
                    )
                    if toc_item in toc_to_index:
                        toc_to_index[toc_item] += f";{colrev_id}"
                    else:
                        toc_to_index[toc_item] = colrev_id

            except (
                colrev_exceptions.RecordNotIndexableException,
                colrev_exceptions.NotTOCIdentifiableException,
            ) as exc:
                if self.verbose_mode:
                    print(exc)
                    print(record_dict)

        # Select fields and insert into index (sqlite)
        self.__index_tei_document(recs_to_index=recs_to_index)
        self.__add_index_records(
            recs_to_index=recs_to_index, curated_fields=curated_fields
        )
        if curated_masterdata:
            self.__add_index_toc(toc_to_index=toc_to_index)

    def __load_masterdata_curations(self) -> dict:  # pragma: no cover
        # Note : the following should be replaced by heuristics
        # based on the data (between colrev load and prep)
        masterdata_curations = {}
        filedata = colrev.env.utils.get_package_file_content(
            file_path=Path("template/ops/masterdata_curations.csv")
        )

        if filedata:
            for masterdata_curation in filedata.decode("utf-8").splitlines():
                masterdata_curations[
                    masterdata_curation.lower()
                ] = masterdata_curation.lower()

        return masterdata_curations

    def reinitialize_sqlite_db(self) -> None:
        """Reinitialize the SQLITE database ()"""
        print(f"Reinitialize {self.RECORD_INDEX} and {self.TOC_INDEX}")
        # Note : the tei-directory should be removed manually.

        cur = self.__get_sqlite_cursor(init=True)
        cur.execute(f"drop table if exists {self.RECORD_INDEX}")
        cur.execute(
            f"CREATE TABLE {self.RECORD_INDEX}(id TEXT PRIMARY KEY, "
            + ",".join(self.RECORDS_INDEX_KEYS[1:])
            + ")"
        )
        cur.execute(f"drop table if exists {self.TOC_INDEX}")
        cur.execute(
            f"CREATE TABLE {self.TOC_INDEX}(toc_key TEXT PRIMARY KEY, colrev_ids)"
        )
        if self.sqlite_connection:
            self.sqlite_connection.commit()

    def index_colrev_project(
        self, *, repo_source_path: Path
    ) -> None:  # pragma: no cover
        """Index a CoLRev project"""
        try:
            if not Path(repo_source_path).is_dir():
                print(f"Warning {repo_source_path} not a directory")
                return

            print(f"Index records from {repo_source_path}")
            os.chdir(repo_source_path)
            review_manager = colrev.review_manager.ReviewManager(
                path_str=str(repo_source_path)
            )

            check_operation = colrev.operation.CheckOperation(
                review_manager=review_manager
            )

            if review_manager.dataset.get_repo().active_branch.name != "main":
                print(
                    f"{colors.ORANGE}Warning: {repo_source_path} not on main branch{colors.END}"
                )

            if not check_operation.review_manager.dataset.records_file.is_file():
                return
            records = check_operation.review_manager.dataset.load_records_dict()

            curation_endpoints = [
                x
                for x in check_operation.review_manager.settings.data.data_package_endpoints
                if x["endpoint"] == "colrev.colrev_curation"
            ]

            curated_fields = []
            curation_url = ""
            if curation_endpoints:
                curation_endpoint = curation_endpoints[0]
                # Set masterdata_provenace to CURATED:{url}
                curation_url = curation_endpoint["curation_url"]
                if (
                    not check_operation.review_manager.settings.is_curated_masterdata_repo()
                ):
                    # Curated fields/layered_fields only for non-masterdata-curated repos
                    # Add curation_url to curated fields (provenance)
                    curated_fields = curation_endpoint["curated_fields"]

            curated_masterdata = (
                check_operation.review_manager.settings.is_curated_masterdata_repo()
            )

            self.index_records(
                records=records,
                repo_source_path=repo_source_path,
                curated_fields=curated_fields,
                curation_url=curation_url,
                curated_masterdata=curated_masterdata,
            )

        except colrev_exceptions.CoLRevException as exc:
            print(exc)

    def index(self) -> None:  # pragma: no cover
        """Index all registered CoLRev projects"""

        # pylint: disable=import-outside-toplevel
        # pylint: disable=redefined-outer-name
        # pylint: disable=cyclic-import
        # pylint: disable=too-many-branches
        # pylint: disable=too-many-locals
        import colrev.review_manager

        # Note : this task takes long and does not need to run often
        session = requests_cache.CachedSession(
            str(colrev.env.environment_manager.EnvironmentManager.cache_path),
            backend="sqlite",
            expire_after=timedelta(days=30),
        )
        # Note : lambda is necessary to prevent immediate function call
        # pylint: disable=unnecessary-lambda
        Timer(0.1, lambda: session.remove_expired_responses()).start()

        if self.__outlets_duplicated():
            return

        self.reinitialize_sqlite_db()

        repo_source_paths = [
            x["repo_source_path"]
            for x in self.environment_manager.load_environment_registry()
        ]
        if not repo_source_paths:
            env_resources = colrev.env.resources.Resources()
            curated_resources = list(self.__load_masterdata_curations().values())
            for curated_resource in curated_resources:
                print(f"Install {curated_resource}")
                env_resources.install_curated_resource(
                    curated_resource=curated_resource
                )

            repo_source_paths = [
                x["repo_source_path"]
                for x in self.environment_manager.load_environment_registry()
            ]

        for repo_source_path in repo_source_paths:
            self.index_colrev_project(repo_source_path=repo_source_path)

        # for annotator in self.annotators_path.glob("*/annotate.py"):
        #     print(f"Load {annotator}")

        #     annotator_module = ....load_source("annotator_module", str(annotator))
        #     annotate = getattr(annotator_module, "annotate")
        #     annotate(self)
        # Note : es.update can use functions applied to each record (for the update)

    def get_year_from_toc(self, *, record_dict: dict) -> str:
        """Determine the year of a paper based on its table-of-content (journal-volume-number)"""

        try:
            toc_key = colrev.record.Record(data=record_dict).get_toc_key()
            toc_items = []
            if self.__toc_exists(toc_item=toc_key):
                res = self.__get_item_from_index(
                    index_name=self.TOC_INDEX, key="toc_key", value=toc_key
                )
                toc_items = res.get("colrev_ids", "").split(";")  # type: ignore

            if not toc_items:
                raise colrev_exceptions.TOCNotAvailableException()

            toc_records_colrev_id = toc_items[0]

            record_dict = self.__get_item_from_index(
                index_name=self.RECORD_INDEX,
                key="colrev_id",
                value=toc_records_colrev_id,
            )

            year = record_dict.get("year", "NA")

            return year

        except (
            colrev_exceptions.NotEnoughDataToIdentifyException,
            colrev_exceptions.NotTOCIdentifiableException,
        ) as exc:
            raise colrev_exceptions.TOCNotAvailableException() from exc

    def __toc_exists(self, *, toc_item: str) -> bool:
        try:
            self.thread_lock.acquire(timeout=60)
            cur = self.__get_sqlite_cursor()
            cur.execute(
                self.SELECT_KEY_QUERIES[(self.TOC_INDEX, "toc_key")], (toc_item,)
            )
            selected_row = cur.fetchone()
            self.thread_lock.release()
            if not selected_row:
                return False
            return True
        except sqlite3.OperationalError:
            self.thread_lock.release()
        except AttributeError:  # ie. no sqlite database available
            return False
        return False

    def __get_toc_items_for_toc_retrieval(
        self, *, toc_key: str, search_across_tocs: bool
    ) -> list:
        toc_items = []

        if self.__toc_exists(toc_item=toc_key):
            res = self.__get_item_from_index(
                index_name=self.TOC_INDEX, key="toc_key", value=toc_key
            )
            toc_items = res.get("colrev_ids", "").split(";")  # type: ignore
        else:
            if not search_across_tocs:
                raise colrev_exceptions.RecordNotInIndexException()

        if not toc_items and search_across_tocs:
            try:
                partial_toc_key = toc_key.replace("|-", "")
                retrieved_tocs = self.__get_items_from_index(
                    index_name=self.TOC_INDEX,
                    query=("toc_key LIKE ?", [f"{partial_toc_key}%"]),
                )
                toc_items = [x["colrev_ids"].split(";") for x in retrieved_tocs]
                toc_items = [item for sublist in toc_items for item in sublist]

            except (
                colrev_exceptions.NotTOCIdentifiableException,
                KeyError,
            ) as exc:
                raise colrev_exceptions.RecordNotInIndexException() from exc

        if not toc_items:
            raise colrev_exceptions.RecordNotInIndexException()
        return toc_items

    def retrieve_from_toc(
        self,
        *,
        record_dict: dict,
        similarity_threshold: float,
        include_file: bool = False,
        search_across_tocs: bool = False,
    ) -> dict:
        """Retrieve a record from the toc (table-of-contents)"""

        try:
            # Note: in NotTOCIdentifiableException cases, we still need a toc_key.
            # to accomplish this, the get_toc_key() may acced an "accept_incomplete" flag
            # try:
            toc_key = colrev.record.Record(data=record_dict).get_toc_key()
            # except colrev_exceptions.NotTOCIdentifiableException as exc:
            #     if not search_across_tocs:
            #         raise colrev_exceptions.RecordNotInIndexException() from exc

            toc_items = self.__get_toc_items_for_toc_retrieval(
                toc_key=toc_key, search_across_tocs=search_across_tocs
            )

            if search_across_tocs:
                record_colrev_id = colrev.record.Record(
                    data=record_dict
                ).create_colrev_id(assume_complete=True)

            else:
                record_colrev_id = colrev.record.Record(
                    data=record_dict
                ).create_colrev_id()

            sim_list = []

            for toc_records_colrev_id in toc_items:
                # Note : using a simpler similarity measure
                # because the publication outlet parameters are already identical
                sim_value = fuzz.ratio(record_colrev_id, toc_records_colrev_id) / 100
                sim_list.append(sim_value)

            if not sim_list:
                raise colrev_exceptions.RecordNotInTOCException(
                    record_id=record_dict["ID"], toc_key=toc_key
                )

            if max(sim_list) < similarity_threshold:
                raise colrev_exceptions.RecordNotInTOCException(
                    record_id=record_dict["ID"], toc_key=toc_key
                )

            if search_across_tocs:
                second_highest = list(set(sim_list))[-2]
                # Require a minimum difference to the next most similar record
                if (max(sim_list) - second_highest) < 0.2:
                    raise colrev_exceptions.RecordNotInIndexException()

            toc_records_colrev_id = toc_items[sim_list.index(max(sim_list))]

            record_dict = self.__get_item_from_index(
                index_name=self.RECORD_INDEX,
                key="colrev_id",
                value=toc_records_colrev_id,
            )

            return self.__prepare_record_for_return(
                record_dict=record_dict, include_file=include_file
            )

        except (
            colrev_exceptions.NotEnoughDataToIdentifyException,
            KeyError,
        ):
            pass

        raise colrev_exceptions.RecordNotInIndexException()

    def __get_items_from_index(
        self, *, index_name: str, query: typing.Tuple[str, list[str]]
    ) -> list:
        try:
            self.thread_lock.acquire(timeout=60)
            cur = self.__get_sqlite_cursor()
            select_all_query = f"{self.SELECT_ALL_QUERIES[index_name]} {query[0]}"
            cur.execute(select_all_query, query[1])
            results = cur.fetchall()
            self.thread_lock.release()
            return results

        except sqlite3.OperationalError as exc:
            self.thread_lock.release()
            raise colrev_exceptions.RecordNotInIndexException() from exc
        except AttributeError as exc:
            raise colrev_exceptions.RecordNotInIndexException() from exc

    def __get_item_from_index(self, *, index_name: str, key: str, value: str) -> dict:
        try:
            self.thread_lock.acquire(timeout=60)
            cur = self.__get_sqlite_cursor()

            # in the following, collisions should be handled.
            # paper_hash = hashlib.sha256(cid_to_retrieve.encode("utf-8")).hexdigest()
            # Collision
            # paper_hash = self.__increment_hash(paper_hash=paper_hash)

            cur.execute(self.SELECT_KEY_QUERIES[(index_name, key)], (value,))

            selected_row = cur.fetchone()
            self.thread_lock.release()

            if not selected_row:
                raise colrev_exceptions.RecordNotInIndexException()

            retrieved_record = {}
            if self.RECORD_INDEX == index_name:
                retrieved_record = self.__get_record_from_row(row=selected_row)
            else:
                retrieved_record = selected_row

            if key == "colrev_id":
                if (
                    value
                    != colrev.record.Record(data=retrieved_record).create_colrev_id()
                ):
                    raise colrev_exceptions.RecordNotInIndexException()
            else:
                if key not in retrieved_record:
                    raise colrev_exceptions.RecordNotInIndexException()

                if value != retrieved_record[key]:
                    raise colrev_exceptions.RecordNotInIndexException()
            return retrieved_record

        except sqlite3.OperationalError as exc:
            self.thread_lock.release()
            raise colrev_exceptions.RecordNotInIndexException() from exc

    def retrieve_based_on_colrev_pdf_id(self, *, colrev_pdf_id: str) -> dict:
        """
        Convenience function to retrieve the indexed record_dict metadata
        based on a colrev_pdf_id
        """

        record_dict = self.__get_item_from_index(
            index_name=self.RECORD_INDEX,
            key="colrev_pdf_id",
            value=colrev_pdf_id,
        )

        record_to_import = self.__prepare_record_for_return(
            record_dict=record_dict, include_file=True
        )
        if "file" in record_to_import:
            del record_to_import["file"]
        return record_to_import

    def retrieve(
        self,
        *,
        record_dict: dict,
        include_file: bool = False,
        include_colrev_ids: bool = False,
    ) -> dict:
        """
        Convenience function to retrieve the indexed record_dict metadata
        based on another record_dict
        """

        # To avoid modifications to the original record
        record_dict = deepcopy(record_dict)

        retrieved_record_dict: typing.Dict = {}
        # 1. Try the record index
        try:
            retrieved_record_dict = self.__retrieve_from_record_index(
                record_dict=record_dict
            )
        except (
            colrev_exceptions.RecordNotInIndexException,
            colrev_exceptions.NotEnoughDataToIdentifyException,
        ) as exc:
            if self.verbose_mode:
                print(exc)
                print(f"{record_dict['ID']} - no exact match")

        # 2. Try using global-ids
        if not retrieved_record_dict and self.__sqlite_available:
            remove_colrev_id = False
            if "colrev_id" not in record_dict:
                try:
                    record_dict["colrev_id"] = colrev.record.Record(
                        data=record_dict
                    ).create_colrev_id()
                    remove_colrev_id = True
                except colrev_exceptions.NotEnoughDataToIdentifyException:
                    pass
            for key, value in record_dict.items():
                if key not in self.global_keys or "ID" == key:
                    continue

                retrieved_record_dict = self.__get_item_from_index(
                    index_name=self.RECORD_INDEX, key=key, value=value
                )
                if key in retrieved_record_dict:
                    if retrieved_record_dict[key] == value:
                        break
                retrieved_record_dict = {}
            if remove_colrev_id:
                del record_dict["colrev_id"]

        if not retrieved_record_dict:
            raise colrev_exceptions.RecordNotInIndexException(
                record_dict.get("ID", "no-key")
            )

        return self.__prepare_record_for_return(
            record_dict=retrieved_record_dict,
            include_file=include_file,
            include_colrev_ids=include_colrev_ids,
        )

    def is_duplicate(self, *, record1_colrev_id: list, record2_colrev_id: list) -> str:
        """Convenience function to check whether two records are a duplicate"""

        try:
            # Ensure that we receive actual lists
            # otherwise, __retrieve_based_on_colrev_id iterates over a string and
            # open_search_thread_instance.search returns random results
            assert isinstance(record1_colrev_id, list)
            assert isinstance(record2_colrev_id, list)

            # Prevent errors caused by short colrev_ids/empty lists
            if (
                any(len(cid) < 20 for cid in record1_colrev_id)
                or any(len(cid) < 20 for cid in record2_colrev_id)
                or 0 == len(record1_colrev_id)
                or 0 == len(record2_colrev_id)
            ):
                return "unknown"

            # Easy case: the initial colrev_ids overlap => duplicate
            initial_colrev_ids_overlap = not set(record1_colrev_id).isdisjoint(
                list(record2_colrev_id)
            )
            if initial_colrev_ids_overlap:
                return "yes"

            # Retrieve records from LocalIndex and use that information
            # to decide whether the records are duplicates

            r1_index = self.__retrieve_based_on_colrev_id(
                cids_to_retrieve=record1_colrev_id
            )
            r2_index = self.__retrieve_based_on_colrev_id(
                cids_to_retrieve=record2_colrev_id
            )
            # Each record may originate from multiple repositories simultaneously
            # see integration of records in __amend_record(...)
            # This information is stored in metadata_source_repository_paths (list)

            r1_metadata_source_repository_paths = r1_index[
                "metadata_source_repository_paths"
            ].split("\n")
            r2_metadata_source_repository_paths = r2_index[
                "metadata_source_repository_paths"
            ].split("\n")

            # There are no duplicates within repositories
            # because we only index records that are md_processed or beyond
            # see conditions of index_record(...)

            # The condition that two records are in the same repository is True if
            # their metadata_source_repository_paths overlap.
            # This does not change if records are also in non-overlapping repositories

            same_repository = not set(r1_metadata_source_repository_paths).isdisjoint(
                set(r2_metadata_source_repository_paths)
            )

            # colrev_ids must be used instead of IDs
            # because IDs of original repositories
            # are not available in the integrated record

            colrev_ids_overlap = not set(
                colrev.record.Record(data=r1_index).get_colrev_id()
            ).isdisjoint(
                list(list(colrev.record.Record(data=r2_index).get_colrev_id()))
            )

            if same_repository:
                if colrev_ids_overlap:
                    return "yes"
                return "no"

            # Curated metadata repositories do not curate outlets redundantly,
            # i.e., there are no duplicates between curated repositories.
            # see __outlets_duplicated(...)

            different_curated_repositories = (
                "CURATED" in r1_index.get("colrev_masterdata_provenance", "")
                and "CURATED" in r2_index.get("colrev_masterdata_provenance", "")
                and (
                    r1_index.get("colrev_masterdata_provenance", "a")
                    != r2_index.get("colrev_masterdata_provenance", "b")
                )
            )

            if different_curated_repositories:
                return "no"

        except (
            colrev_exceptions.RecordNotInIndexException,
            colrev_exceptions.NotEnoughDataToIdentifyException,
        ):
            pass

        return "unknown"


if __name__ == "__main__":
    pass<|MERGE_RESOLUTION|>--- conflicted
+++ resolved
@@ -147,11 +147,7 @@
 
     def search_in_database(self, journal) -> str:
         cur = self.__get_sqlite_cursor(init=False)
-<<<<<<< HEAD
-        cur.execute("SELECT * FROM rankings WHERE 'journal name' = ?", (journal))
-=======
         cur.execute("SELECT * FROM rankings WHERE 'journal name' = ? AND ranking = 'AIS'", (journal,))
->>>>>>> 82a88192
         content = cur.fetchall()
         if content is None:
             return "Journal is not included in any ranking"
