ci:
    autofix_commit_msg: |
        [pre-commit.ci] auto fixes from pre-commit.com hooks

        for more information, see https://pre-commit.ci
    autofix_prs: true
    autoupdate_branch: ''
    autoupdate_commit_msg: '[pre-commit.ci] pre-commit autoupdate'
    autoupdate_schedule: weekly
    skip: [pylint,pytest-check]
    submodules: false

repos:
-   repo: https://github.com/pre-commit/pre-commit-hooks
    rev: v4.5.0
    hooks:
    -   id: trailing-whitespace
        exclude: colrev/template/ops/status.txt|commit_report_details.txt|commit_report_header.txt|pdf_get_man_mail.txt|^tests/data|docs/source/resources/extensions_index/
    -   id: end-of-file-fixer
        exclude: ^tests/data/
    -   id: check-docstring-first
    -   id: check-json
    -   id: check-yaml
        exclude: colrev/template/github_pages/_config.yml
    -   id: check-toml
    -   id: debug-statements
    -   id: name-tests-test
<<<<<<< HEAD
-   repo: https://github.com/psf/black-pre-commit-mirror
    rev: 23.11.0
=======
-   repo: https://github.com/psf/black
    rev: 23.12.1
>>>>>>> c0a54746
    hooks:
      - id: black
        language_version: python3.8
-   repo: https://github.com/PyCQA/flake8
    rev: 7.0.0
    hooks:
    -   id: flake8
        additional_dependencies: [flake8-typing-imports==1.12.0]
        args: ['--max-line-length=110', '--extend-ignore=E203,TYP006']
-   repo: https://github.com/asottile/reorder-python-imports
    rev: v3.12.0
    hooks:
    -   id: reorder-python-imports
        args: [--py3-plus]
-   repo: https://github.com/asottile/pyupgrade
    rev: v3.15.0
    hooks:
    -   id: pyupgrade
        args: [--py36-plus, --keep-runtime-typing]
-   repo: https://github.com/pre-commit/mirrors-mypy
<<<<<<< HEAD
    rev: 'v1.7.0'
=======
    rev: 'v1.8.0'
>>>>>>> c0a54746
    hooks:
    -   id: mypy
        args: [--disallow-untyped-defs, --disallow-incomplete-defs, --disallow-untyped-calls]
- repo: https://github.com/astral-sh/ruff-pre-commit
<<<<<<< HEAD
  rev: v0.1.5
=======
  rev: v0.1.11
>>>>>>> c0a54746
  hooks:
    - id: ruff # runs faster than pylint
      args: [--fix, --exit-non-zero-on-fix]
- repo: local
  hooks:
  - id: pytest-check
    name: pytest-check
    entry: pytest
    language: system
    pass_filenames: false
    always_run: true
    args:
      ["--disable-warnings"]
- repo: local # pylint should mostly be covered by ruff. Once custom checkers are supported (.pylintrc), we will switch to ruff completely.
  hooks:
    - id: pylint
      name: pylint
      entry: pylint
      language: system
      types: [python]
      files: colrev
      args:
        [
          "-rn", # Only display messages
          "-sn", # Don't display the score
        ]<|MERGE_RESOLUTION|>--- conflicted
+++ resolved
@@ -25,13 +25,8 @@
     -   id: check-toml
     -   id: debug-statements
     -   id: name-tests-test
-<<<<<<< HEAD
--   repo: https://github.com/psf/black-pre-commit-mirror
-    rev: 23.11.0
-=======
 -   repo: https://github.com/psf/black
     rev: 23.12.1
->>>>>>> c0a54746
     hooks:
       - id: black
         language_version: python3.8
@@ -52,20 +47,12 @@
     -   id: pyupgrade
         args: [--py36-plus, --keep-runtime-typing]
 -   repo: https://github.com/pre-commit/mirrors-mypy
-<<<<<<< HEAD
-    rev: 'v1.7.0'
-=======
     rev: 'v1.8.0'
->>>>>>> c0a54746
     hooks:
     -   id: mypy
         args: [--disallow-untyped-defs, --disallow-incomplete-defs, --disallow-untyped-calls]
 - repo: https://github.com/astral-sh/ruff-pre-commit
-<<<<<<< HEAD
-  rev: v0.1.5
-=======
   rev: v0.1.11
->>>>>>> c0a54746
   hooks:
     - id: ruff # runs faster than pylint
       args: [--fix, --exit-non-zero-on-fix]
