.. _Data:

colrev data
---------------------------------------------

In the :program:`colrev data` operation, records transition from `rev_included` to `rev_synthesized`. The data analysis and synthesis can involve different activities (data endpoints). A record only transitions to `rev_synthesized` when **all** synthesis activities were completed.

Parallel independent data extraction is only supported through the built-in git mechanisms (merges). This works best for line-based contents. For csvs, daff may be helpful.

..
    reconciliation should focus on categorical data more than numerical data?

.. code:: bash

    colrev data [options]

    # Generate a sample profile.
    colrev data --profile

    # Calculate heuristic (influence of each paper within the selected sample) to prioritize reading efforts.
    colrev data --reading_heuristics


To set the data format, run any (combination) of the following:

.. code:: bash

<<<<<<< HEAD
    colrev data -a colrev_built_in.manuscript
    colrev data -a colrev_built_in.structured
    colrev data -a colrev_built_in.prisma
=======
    colrev data --add colrev.manuscript
    colrev data --add colrev.structured
    colrev data --add colrev.prisma
>>>>>>> 2c74d939
    ...

To export the bibliography in different formats, run any of the following:

.. code:: bash

<<<<<<< HEAD
    colrev data -a endnote
    colrev data -a zotero
    colrev data -a jabref
    colrev data -a mendeley
    colrev data -a citavi
    colrev data -a rdf_bibliontology
=======
    colrev data --add colrev.endnote
    colrev data --add colrev.zotero
    colrev data --add colrev.jabref
    colrev data --add colrev.mendeley
    colrev data --add colrev.citavi
    colrev data --add colrev.rdf_bibliontology
>>>>>>> 2c74d939


The following options for data are available:

.. datatemplate:json:: ../../../../colrev/template/package_endpoints.json

    {{ make_list_table_from_mappings(
        [("Data packages", "short_description"), ("Identifier", "package_endpoint_identifier"), ("Link", "link"), ("Status", "status_linked")],
        data['data'],
        title='',
        ) }}



.. TODO: include examples (figure) for data --profile/--reading_heuristics

Links and references for standalone literature reviews will be made available here (TODO).<|MERGE_RESOLUTION|>--- conflicted
+++ resolved
@@ -17,7 +17,7 @@
     # Generate a sample profile.
     colrev data --profile
 
-    # Calculate heuristic (influence of each paper within the selected sample) to prioritize reading efforts.
+    # Calculate heuristic (influence of each paper within the selected sample) to prioritize reading efforts (see :cite:p:`WagnerEmplSchryen2020`.).
     colrev data --reading_heuristics
 
 
@@ -25,36 +25,21 @@
 
 .. code:: bash
 
-<<<<<<< HEAD
-    colrev data -a colrev_built_in.manuscript
-    colrev data -a colrev_built_in.structured
-    colrev data -a colrev_built_in.prisma
-=======
     colrev data --add colrev.manuscript
     colrev data --add colrev.structured
     colrev data --add colrev.prisma
->>>>>>> 2c74d939
     ...
 
 To export the bibliography in different formats, run any of the following:
 
 .. code:: bash
 
-<<<<<<< HEAD
-    colrev data -a endnote
-    colrev data -a zotero
-    colrev data -a jabref
-    colrev data -a mendeley
-    colrev data -a citavi
-    colrev data -a rdf_bibliontology
-=======
     colrev data --add colrev.endnote
     colrev data --add colrev.zotero
     colrev data --add colrev.jabref
     colrev data --add colrev.mendeley
     colrev data --add colrev.citavi
     colrev data --add colrev.rdf_bibliontology
->>>>>>> 2c74d939
 
 
 The following options for data are available:
