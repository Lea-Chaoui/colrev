﻿colrev
======

.. automodule:: colrev



















.. autosummary::
   :toctree:
   :template: custom-module-template.rst
   :recursive:

   colrev.advisor
   colrev.dataset
   colrev.env
   colrev.exceptions
   colrev.ops
   colrev.process
   colrev.record
   colrev.review_manager
   colrev.service
   colrev.settings
<<<<<<< HEAD
   colrev.ui_web
=======
   colrev.ui_cli
>>>>>>> 584c42ee
<|MERGE_RESOLUTION|>--- conflicted
+++ resolved
@@ -36,8 +36,5 @@
    colrev.review_manager
    colrev.service
    colrev.settings
-<<<<<<< HEAD
    colrev.ui_web
-=======
-   colrev.ui_cli
->>>>>>> 584c42ee
+   colrev.ui_cli